--- conflicted
+++ resolved
@@ -72,14 +72,12 @@
 
 import com.tinkerpop.blueprints.pgm.impls.neo4j.Neo4jGraph;
 
-public class IndexProviderTest
-{
+public class IndexProviderTest {
 
     private ImpermanentGraphDatabase db;
 
     @Before
-    public void setup() throws Exception
-    {
+    public void setup() throws Exception {
         db = new ImpermanentGraphDatabase();
     }
 
@@ -87,39 +85,36 @@
      * Test that we can create and retrieve indexes
      */
     @Test
-    public void testLoadIndex()
-    {
+    public void testLoadIndex() {
         Map<String, String> config = SpatialIndexProvider.SIMPLE_POINT_CONFIG;
         IndexManager indexMan = db.index();
         // Create a new node index with our settings
-        Index<Node> index = indexMan.forNodes( "layer1", config );
+        Index<Node> index = indexMan.forNodes("layer1", config);
         // Retrieve an existing node index, enforcing compatible settings
-        index = indexMan.forNodes( "layer1", config );
-        assertNotNull( index );
+        index = indexMan.forNodes("layer1", config);
+        assertNotNull(index);
 
     }
 
     /**
-<<<<<<< HEAD
      * Test that invalid configurations do not leave configurations in the index manager
      */
     @Test
     @Ignore
     //TODO: fix this, issue #71
-    public void testInvalidConfig()
-    {
+    public void testInvalidConfig() {
         // An invalid configuration
-        Map<String, String> config = 
+        Map<String, String> config =
                 Collections.unmodifiableMap(MapUtil.stringMap(
                         IndexManager.PROVIDER, SpatialIndexProvider.SERVICE_NAME, SpatialIndexProvider.GEOMETRY_TYPE, LayerNodeIndex.POINT_PARAMETER));
         // Use transaction just in case it matters (not that I can tell)
         Transaction tx = db.beginTx();
         System.out.println("testInvalidConfig: Begun transaction");
-        
+
         // Try to create the index, ignore IllegalArgumentException to continue
         IndexManager indexMan = db.index();
         try {
-            Index<Node> index = indexMan.forNodes( "layer1", config );
+            Index<Node> index = indexMan.forNodes("layer1", config);
             System.out.println("testInvalidConfig: invalid index requested, did not throw exception.");
             tx.success();    // Won't happen currently
         } catch (IllegalArgumentException e) {
@@ -130,112 +125,112 @@
         tx.finish();
         System.out.println("testInvalidConfig: tx done.");
         // Assert index isn't referenced in the manager
-        assertFalse( "Index should not exist", indexMan.existsForNodes( "layer1" ) );
-=======
-     * Test the deletion of indexes
-     */
-    @Test
-    public void testDeleteIndex()
-    {
+        assertFalse("Index should not exist", indexMan.existsForNodes("layer1"));
+    }
+
+    /*
+    * Test the deletion of indexes
+    */
+    @Test
+    @Ignore
+    //TODO: fix this, issue #70
+    public void testDeleteIndex() {
         // Create an index
         Map<String, String> config = SpatialIndexProvider.SIMPLE_POINT_CONFIG;
         IndexManager indexMan = db.index();
-        Index<Node> index = indexMan.forNodes( "layer1", config );
-        assertNotNull( index );
+        Index<Node> index = indexMan.forNodes("layer1", config);
+        assertNotNull(index);
         // Request deletion
         index.delete();
         // Assert deletion
-        assertFalse( indexMan.existsForNodes( "layer1" ) );
+        assertFalse(indexMan.existsForNodes("layer1"));
         // TODO: we should probably check the internal structure was also cleanly deleted 
->>>>>>> 7dc9b363
-    }
-
-    @Test
-    public void testNodeIndex() throws SyntaxException, Exception
-    {
+    }
+
+    @Test
+    public void testNodeIndex() throws SyntaxException, Exception {
         Map<String, String> config = SpatialIndexProvider.SIMPLE_POINT_CONFIG;
         IndexManager indexMan = db.index();
-        Index<Node> index = indexMan.forNodes( "layer1", config );
-        assertNotNull( index );
+        Index<Node> index = indexMan.forNodes("layer1", config);
+        assertNotNull(index);
         Transaction tx = db.beginTx();
         Node n1 = db.createNode();
-        n1.setProperty( "lat", (double) 56.2 );
-        n1.setProperty( "lon", (double) 15.3 );
-        index.add( n1, "dummy", "value" );
+        n1.setProperty("lat", (double) 56.2);
+        n1.setProperty("lon", (double) 15.3);
+        index.add(n1, "dummy", "value");
         tx.success();
         tx.finish();
         Map<String, Object> params = new HashMap<String, Object>();
         //within Envelope
-        params.put( LayerNodeIndex.ENVELOPE_PARAMETER, new Double[] { 15.0,
-                16.0, 56.0, 57.0 } );
-        IndexHits<Node> hits = index.query( LayerNodeIndex.WITHIN_QUERY, params );
-        assertTrue( hits.hasNext() );
-        
+        params.put(LayerNodeIndex.ENVELOPE_PARAMETER, new Double[]{15.0,
+                16.0, 56.0, 57.0});
+        IndexHits<Node> hits = index.query(LayerNodeIndex.WITHIN_QUERY, params);
+        assertTrue(hits.hasNext());
+
         // within BBOX
-        hits = index.query( LayerNodeIndex.BBOX_QUERY,
-                "[15.0, 16.0, 56.0, 57.0]" );
-        assertTrue( hits.hasNext() );
-        
+        hits = index.query(LayerNodeIndex.BBOX_QUERY,
+                "[15.0, 16.0, 56.0, 57.0]");
+        assertTrue(hits.hasNext());
+
         //within any WKT geometry
-        hits = index.query( LayerNodeIndex.WITHIN_WKT_GEOMETRY_QUERY,
-                "POLYGON ((15 56, 15 57, 16 57, 16 56, 15 56))" );
-        assertTrue( hits.hasNext() );
+        hits = index.query(LayerNodeIndex.WITHIN_WKT_GEOMETRY_QUERY,
+                "POLYGON ((15 56, 15 57, 16 57, 16 56, 15 56))");
+        assertTrue(hits.hasNext());
         //polygon with hole, excluding n1
-        hits = index.query( LayerNodeIndex.WITHIN_WKT_GEOMETRY_QUERY,
+        hits = index.query(LayerNodeIndex.WITHIN_WKT_GEOMETRY_QUERY,
                 "POLYGON ((15 56, 15 57, 16 57, 16 56, 15 56)," +
-                "(15.1 56.1, 15.1 56.3, 15.4 56.3, 15.4 56.1, 15.1 56.1))" );
-        assertFalse( hits.hasNext() );
-        
-        
+                        "(15.1 56.1, 15.1 56.3, 15.4 56.3, 15.4 56.1, 15.1 56.1))");
+        assertFalse(hits.hasNext());
+
+
         //within distance
         params.clear();
         params.put(LayerNodeIndex.POINT_PARAMETER, new Double[]{56.5, 15.5});
         params.put(LayerNodeIndex.DISTANCE_IN_KM_PARAMETER, 100.0);
-        hits = index.query( LayerNodeIndex.WITHIN_DISTANCE_QUERY,
-                params );
-        assertTrue( hits.hasNext() );
+        hits = index.query(LayerNodeIndex.WITHIN_DISTANCE_QUERY,
+                params);
+        assertTrue(hits.hasNext());
         // test Cypher query
-        ExecutionEngine engine = new ExecutionEngine( db );
+        ExecutionEngine engine = new ExecutionEngine(db);
 //        ExecutionResult result = engine.execute(  "start n=node:layer1('bbox:[15.0, 16.0, 56.0, 57.0]') match (n) -[r] - (x) return n, type(r), x.layer?, x.bbox?"  );
-        
-        ExecutionResult result = engine.execute(  "start n=node:layer1('bbox:[15.0, 16.0, 56.0, 57.0]') return n"  );
-        System.out.println( result.toString() );
+
+        ExecutionResult result = engine.execute("start n=node:layer1('bbox:[15.0, 16.0, 56.0, 57.0]') return n");
+        System.out.println(result.toString());
 
         // test Gremlin
-        ScriptEngine gremlinEngine = new ScriptEngineManager().getEngineByName( "gremlin-groovy" );
+        ScriptEngine gremlinEngine = new ScriptEngineManager().getEngineByName("gremlin-groovy");
         final Bindings bindings = new SimpleBindings();
-        final Neo4jGraph graph = new Neo4jGraph( db, false );
-        bindings.put( "g", graph );
-        gremlinEngine.setBindings( bindings, ScriptContext.ENGINE_SCOPE );
+        final Neo4jGraph graph = new Neo4jGraph(db, false);
+        bindings.put("g", graph);
+        gremlinEngine.setBindings(bindings, ScriptContext.ENGINE_SCOPE);
 //        assertEquals(
 //                2L,
 //                gremlinEngine.eval( "g.idx('layer1')[[bbox:'[15.0, 16.0, 56.0, 57.0]']].in().count()" ) );
 
-		// Rather than counting the incoming vertices, we just count the nodes
-		// of which there are one, with no incoming edges
+        // Rather than counting the incoming vertices, we just count the nodes
+        // of which there are one, with no incoming edges
         assertEquals(
                 1L,
-                gremlinEngine.eval( "g.idx('layer1')[[bbox:'[15.0, 16.0, 56.0, 57.0]']].count()" ) );        
-
-    }
-
-    @Test
-    public void testWithinDistanceIndex()
-    {
+                gremlinEngine.eval("g.idx('layer1')[[bbox:'[15.0, 16.0, 56.0, 57.0]']].count()"));
+
+    }
+
+    @Test
+    public void testWithinDistanceIndex() {
         Map<String, String> config = SpatialIndexProvider.SIMPLE_POINT_CONFIG_WKT;
         IndexManager indexMan = db.index();
-        Index<Node> index = indexMan.forNodes( "layer2", config );
+        Index<Node> index = indexMan.forNodes("layer2", config);
         Transaction tx = db.beginTx();
         Node batman = db.createNode();
-        batman.setProperty( "wkt", "POINT(41.14 37.88 )");
-        batman.setProperty( "name", "batman" );
-        index.add( batman, "dummy", "value" );
+        batman.setProperty("wkt", "POINT(41.14 37.88 )");
+        batman.setProperty("name", "batman");
+        index.add(batman, "dummy", "value");
         Map<String, Object> params = new HashMap<String, Object>();
-        params.put( LayerNodeIndex.POINT_PARAMETER,
-                new Double[] { 37.87, 41.13 } );
-        params.put( LayerNodeIndex.DISTANCE_IN_KM_PARAMETER, 2.0 );
+        params.put(LayerNodeIndex.POINT_PARAMETER,
+                new Double[]{37.87, 41.13});
+        params.put(LayerNodeIndex.DISTANCE_IN_KM_PARAMETER, 2.0);
         IndexHits<Node> hits = index.query(
-                LayerNodeIndex.WITHIN_DISTANCE_QUERY, params );
+                LayerNodeIndex.WITHIN_DISTANCE_QUERY, params);
         tx.success();
         tx.finish();
         Node node = hits.getSingle();
@@ -244,27 +239,26 @@
 
         //We not longer need this as the node we get back already a 'Real' node
 //        Node node = db.getNodeById( (Long) spatialRecord.getProperty( "id" ) );
-        assertTrue( node.getProperty( "name" ).equals( "batman" ) );
-
-    }
-    
-    @Test
-    public void testWithinDistanceIndexViaCypher()
-    {
+        assertTrue(node.getProperty("name").equals("batman"));
+
+    }
+
+    @Test
+    public void testWithinDistanceIndexViaCypher() {
         Map<String, String> config = SpatialIndexProvider.SIMPLE_POINT_CONFIG_WKT;
         IndexManager indexMan = db.index();
-        Index<Node> index = indexMan.forNodes( "layer3", config );
+        Index<Node> index = indexMan.forNodes("layer3", config);
         Transaction tx = db.beginTx();
         Node batman = db.createNode();
-        batman.setProperty( "wkt", "POINT(44.44 33.33 )");
-        batman.setProperty( "name", "robin" );
-        index.add( batman, "dummy", "value" );
-        
-        ExecutionEngine engine = new ExecutionEngine( db );
-        ExecutionResult result = engine.execute(  "start n=node:layer3('withinDistance:[44.44, 33.32, 5.0]') return n"  );
-        System.out.println( result.toString() );
-    }
-    
+        batman.setProperty("wkt", "POINT(44.44 33.33 )");
+        batman.setProperty("name", "robin");
+        index.add(batman, "dummy", "value");
+
+        ExecutionEngine engine = new ExecutionEngine(db);
+        ExecutionResult result = engine.execute("start n=node:layer3('withinDistance:[44.44, 33.32, 5.0]') return n");
+        System.out.println(result.toString());
+    }
+
     /**
      * Test the performance of LayerNodeIndex.add()
      * Insert up to 100K nodes into the database, and into the index, randomly distributed over [-80,+80][-170+170]
@@ -273,11 +267,10 @@
 // Uncomment the next line once the add performance bug is fixed.
 // See https://github.com/neo4j/spatial/issues/72
 //    @Test
-    public void testAddPerformance()
-    {
+    public void testAddPerformance() {
         Map<String, String> config = SpatialIndexProvider.SIMPLE_POINT_CONFIG;
         IndexManager indexMan = db.index();
-        Index<Node> index = indexMan.forNodes( "pointslayer", config );
+        Index<Node> index = indexMan.forNodes("pointslayer", config);
 
         Transaction tx = db.beginTx();
         try {
@@ -285,22 +278,22 @@
             final int stepping = 100;
             long start = System.currentTimeMillis();
             long previous = start;
-            for (int i=1; i<=100000; i++) {
+            for (int i = 1; i <= 100000; i++) {
                 Node newnode = db.createNode();
-                newnode.setProperty( "lat", (double) r.nextDouble()*160-80 );
-                newnode.setProperty( "lon", (double) r.nextDouble()*340-170 );
-                
+                newnode.setProperty("lat", (double) r.nextDouble() * 160 - 80);
+                newnode.setProperty("lon", (double) r.nextDouble() * 340 - 170);
+
                 index.add(newnode, "dummy", "value");
-                
-                if ( i%stepping == 0) {
+
+                if (i % stepping == 0) {
                     long now = System.currentTimeMillis();
-                    long duration = now-start;
-                    long stepDuration = now-previous;
-                    double speed = stepping / (stepDuration/1000.0);
-                    double linearity = (double)stepDuration/i;
-                    System.out.println("testAddPerformance(): "+ stepping +" nodes added in "+ stepDuration +"ms, total "+ i +" in "+ duration +"ms, speed: "+ speed +" adds per second, "+linearity+" ms per step per node in index");
-                    final double targetSpeed = 50.0;	// Quite conservative, max speed here 500 adds per second
-                    assertTrue("add is too slow at size:"+i+" ("+speed+" adds per second <= "+targetSpeed+")", speed > targetSpeed);
+                    long duration = now - start;
+                    long stepDuration = now - previous;
+                    double speed = stepping / (stepDuration / 1000.0);
+                    double linearity = (double) stepDuration / i;
+                    System.out.println("testAddPerformance(): " + stepping + " nodes added in " + stepDuration + "ms, total " + i + " in " + duration + "ms, speed: " + speed + " adds per second, " + linearity + " ms per step per node in index");
+                    final double targetSpeed = 50.0;    // Quite conservative, max speed here 500 adds per second
+                    assertTrue("add is too slow at size:" + i + " (" + speed + " adds per second <= " + targetSpeed + ")", speed > targetSpeed);
 
                     previous = now;
                 }
