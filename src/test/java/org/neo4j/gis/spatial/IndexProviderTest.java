/**
 * Copyright (c) 2010-2013 "Neo Technology,"
 * Network Engine for Objects in Lund AB [http://neotechnology.com]
 *
 * This file is part of Neo4j.
 *
 * Neo4j is free software: you can redistribute it and/or modify
 * it under the terms of the GNU Affero General Public License as
 * published by the Free Software Foundation, either version 3 of the
 * License, or (at your option) any later version.
 *
 * This program is distributed in the hope that it will be useful,
 * but WITHOUT ANY WARRANTY; without even the implied warranty of
 * MERCHANTABILITY or FITNESS FOR A PARTICULAR PURPOSE.  See the
 * GNU Affero General Public License for more details.
 *
 * You should have received a copy of the GNU Affero General Public License
 * along with this program. If not, see <http://www.gnu.org/licenses/>.
 */
/**
 ' * Copyright (c) 2002-2011 "Neo Technology,"
 * Network Engine for Objects in Lund AB [http://neotechnology.com]
 *
 * This file is part of Neo4j.
 *
 * Neo4j is free software: you can redistribute it and/or modify
 * it under the terms of the GNU Affero General Public License as
 * published by the Free Software Foundation, either version 3 of the
 * License, or (at your option) any later version.
 *
 * This program is distributed in the hope that it will be useful,
 * but WITHOUT ANY WARRANTY; without even the implied warranty of
 * MERCHANTABILITY or FITNESS FOR A PARTICULAR PURPOSE.  See the
 * GNU Affero General Public License for more details.
 *
 * You should have received a copy of the GNU Affero General Public License
 * along with this program. If not, see <http://www.gnu.org/licenses/>.
 */
package org.neo4j.gis.spatial;

import com.vividsolutions.jts.geom.Geometry;
import com.vividsolutions.jts.io.ParseException;
import com.vividsolutions.jts.io.WKTReader;
import com.vividsolutions.jts.operation.distance.DistanceOp;
import org.junit.Before;
import org.junit.Ignore;
import org.junit.Test;
import org.neo4j.cypher.SyntaxException;
import org.neo4j.cypher.javacompat.ExecutionEngine;
import org.neo4j.cypher.javacompat.ExecutionResult;
import org.neo4j.gis.spatial.indexprovider.LayerNodeIndex;
import org.neo4j.gis.spatial.indexprovider.SpatialIndexProvider;
import org.neo4j.graphdb.Node;
import org.neo4j.graphdb.Transaction;
import org.neo4j.graphdb.index.Index;
import org.neo4j.graphdb.index.IndexHits;
import org.neo4j.graphdb.index.IndexManager;
import org.neo4j.helpers.collection.MapUtil;
import org.neo4j.kernel.impl.core.NodeProxy;
import org.neo4j.test.ImpermanentGraphDatabase;

import javax.script.*;
import java.util.*;

import static org.junit.Assert.*;

public class IndexProviderTest {

    private ImpermanentGraphDatabase db;

    @Before
    public void setup() throws Exception {
        db = new ImpermanentGraphDatabase();
    }

    /**
     * Test that we can create and retrieve indexes
     */
    @Test
    public void testLoadIndex() {
        Map<String, String> config = SpatialIndexProvider.SIMPLE_POINT_CONFIG;
        try (Transaction tx = db.beginTx()) {
            IndexManager indexMan = db.index();
            Index<Node> index;
            index = indexMan.forNodes("layer1", config);
            assertNotNull(index);

            //Load the an existing index again
            index = indexMan.forNodes("layer1", config);
            assertNotNull(index);

            //Try a different config
            Map<String, String> config2 = SpatialIndexProvider.SIMPLE_WKT_CONFIG;
            index = indexMan.forNodes("layer2", config2);
            assertNotNull(index);

            //Load the index again
            index = indexMan.forNodes("layer2", config2);
            assertNotNull(index);

            //Try loading the same index with a different config
            boolean exceptionThrown = false;
            try {
                index = indexMan.forNodes("layer2", config);
            } catch (IllegalArgumentException iae) {
                exceptionThrown = true;
            }
            assertTrue(exceptionThrown);

            config = SpatialIndexProvider.SIMPLE_WKT_CONFIG;
            index = indexMan.forNodes("layer2", config);
            assertNotNull(index);

            config = SpatialIndexProvider.SIMPLE_WKB_CONFIG;
            index = indexMan.forNodes("layer3", config);
            assertNotNull(index);
            tx.success();
        }
    }

    /**
     * Test that invalid configurations do not leave configurations in the index manager
     */
    @Test
    @Ignore
    //TODO: fix this, issue #71
    public void testInvalidConfig() {
        // An invalid configuration
        Map<String, String> config =
                Collections.unmodifiableMap(MapUtil.stringMap(
                        IndexManager.PROVIDER, SpatialIndexProvider.SERVICE_NAME, SpatialIndexProvider.GEOMETRY_TYPE, LayerNodeIndex.POINT_PARAMETER));
        // Use transaction just in case it matters (not that I can tell)
        Transaction tx = db.beginTx();
        System.out.println("testInvalidConfig: Begun transaction");

        // Try to create the index, ignore IllegalArgumentException to continue
        IndexManager indexMan = db.index();
        try {
            Index<Node> index = indexMan.forNodes("layer1", config);
            System.out.println("testInvalidConfig: invalid index requested, did not throw exception.");
            tx.success();    // Won't happen currently
        } catch (IllegalArgumentException e) {
            // Bail out
            tx.failure();
            System.out.println("testInvalidConfig: invalid index creation failed, good, let the tx rollback");
        }
        tx.finish();
        System.out.println("testInvalidConfig: tx done.");
        // Assert index isn't referenced in the manager
        assertFalse("Index should not exist", indexMan.existsForNodes("layer1"));
    }

    /*
    * Test the deletion of indexes
    */
    @Test
    @Ignore
    //TODO: fix this, issue #70
    public void testDeleteIndex() {
        // Create an index
        Map<String, String> config = SpatialIndexProvider.SIMPLE_POINT_CONFIG;
        IndexManager indexMan = db.index();
        Index<Node> index = indexMan.forNodes("layer1", config);
        assertNotNull(index);
        Transaction transaction = db.beginTx();

        Node node = null;
        try {
            node = db.createNode();
            node.setProperty("lat", 56.2);
            node.setProperty("lon", 15.3);
            transaction.success();
            transaction.finish();
        } catch (Exception e) {
            e.printStackTrace();  //To change body of catch statement use File | Settings | File Templates.
        }


        try {
            transaction = db.beginTx();
            index.add(node, "", "");
            transaction.success();
            transaction.finish();
        } catch (Exception e) {
            e.printStackTrace();
        }
        // Request deletion
        index.delete();
        // Assert deletion
        assertFalse(indexMan.existsForNodes("layer1"));
        // TODO: we should probably check the internal structure was also cleanly deleted 
    }

    @Test
    public void testNodeIndex() throws SyntaxException, Exception {
        Map<String, String> config = SpatialIndexProvider.SIMPLE_POINT_CONFIG;
        IndexManager indexMan = db.index();
        Index<Node> index;
        Transaction tx = db.beginTx();
        index = indexMan.forNodes("layer1", config);
        assertNotNull(index);
        ExecutionEngine engine = new ExecutionEngine(db);
        ExecutionResult result1 = engine.execute("create (malmo{name:'Malmö',lat:56.2, lon:15.3})-[:TRAIN]->(stockholm{name:'Stockholm',lat:59.3,lon:18.0}) return malmo");
        Node malmo = (Node) result1.iterator().next().get("malmo");
        index.add(malmo, "dummy", "value");
        tx.success();
        tx.finish();
        tx = db.beginTx();
        Map<String, Object> params = new HashMap<String, Object>();
        //within Envelope
        params.put(LayerNodeIndex.ENVELOPE_PARAMETER, new Double[]{15.0,
                16.0, 56.0, 57.0});
        IndexHits<Node> hits = index.query(LayerNodeIndex.WITHIN_QUERY, params);
        assertTrue(hits.hasNext());

        // within BBOX
        hits = index.query(LayerNodeIndex.BBOX_QUERY,
                "[15.0, 16.0, 56.0, 57.0]");
        assertTrue(hits.hasNext());

        //within any WKT geometry
        hits = index.query(LayerNodeIndex.WITHIN_WKT_GEOMETRY_QUERY,
                "POLYGON ((15 56, 15 57, 16 57, 16 56, 15 56))");
        assertTrue(hits.hasNext());
        //polygon with hole, excluding n1
        hits = index.query(LayerNodeIndex.WITHIN_WKT_GEOMETRY_QUERY,
                "POLYGON ((15 56, 15 57, 16 57, 16 56, 15 56)," +
                        "(15.1 56.1, 15.1 56.3, 15.4 56.3, 15.4 56.1, 15.1 56.1))");
        assertFalse(hits.hasNext());


        //within distance
        params.clear();
        params.put(LayerNodeIndex.POINT_PARAMETER, new Double[]{56.5, 15.5});
        params.put(LayerNodeIndex.DISTANCE_IN_KM_PARAMETER, 100.0);
        hits = index.query(LayerNodeIndex.WITHIN_DISTANCE_QUERY,
                params);
        assertTrue(hits.hasNext());

        ExecutionResult result = engine.execute("start malmo=node:layer1('bbox:[15.0, 16.0, 56.0, 57.0]') match p=malmo--other return malmo, other");
        assertTrue(result.iterator().hasNext());
        result = engine.execute("start malmo=node:layer1('withinDistance:[56.0, 15.0,1000.0]') match p=malmo--other return malmo, other");
        assertTrue(result.iterator().hasNext());
        System.out.println(result.dumpToString());
<<<<<<< HEAD
//// test Gremlin
//        ScriptEngine gremlinEngine = new ScriptEngineManager().getEngineByName("gremlin-groovy");
//        final Bindings bindings = new SimpleBindings();
//        final Neo4jGraph graph = new Neo4jGraph(db, false);
//        bindings.put("g", graph);
//        gremlinEngine.setBindings(bindings, ScriptContext.ENGINE_SCOPE);
////        assertEquals(
////                2L,
////                gremlinEngine.eval( "g.idx('layer1')[[bbox:'[15.0, 16.0, 56.0, 57.0]']].in().count()" ) );
//
//        // Rather than counting the incoming vertices, we just count the nodes
//        // of which there are one, with no incoming edges
//        assertEquals(
//                1L,
//                gremlinEngine.eval("g.idx('layer1')[[bbox:'[15.0, 16.0, 56.0, 57.0]']].out('TRAIN').count()"));

=======
        tx.success();
        tx.finish();
>>>>>>> 5f6041ae
    }

    @Test
    public void testWithinDistanceIndex() {
        Map<String, String> config = SpatialIndexProvider.SIMPLE_WKT_CONFIG;
        IndexManager indexMan = db.index();
        Index<Node> index;
        Transaction tx;
        tx = db.beginTx();
        index = indexMan.forNodes("layer2", config);
        Node batman = db.createNode();
        String wktPoint = "POINT(41.14 37.88 )";
        batman.setProperty("wkt", wktPoint);
        String batman1 = "batman";
        batman.setProperty("name", batman1);
        index.add(batman, "dummy", "value");
        Map<String, Object> params = new HashMap<String, Object>();
        Double[] point = {37.87, 41.13};
        params.put(LayerNodeIndex.POINT_PARAMETER,
                point);
        params.put(LayerNodeIndex.DISTANCE_IN_KM_PARAMETER, 2.0);
        IndexHits<Node> hits = index.query(
                LayerNodeIndex.WITHIN_DISTANCE_QUERY, params);
        tx.success();
        tx.finish();
        tx = db.beginTx();
        Node node = hits.getSingle();
        assertEquals(node.getId(), batman.getId());
        assertEquals(batman1, node.getProperty("name"));
        assertEquals(1.41f, hits.currentScore(), 0.01f);

        tx.success();
        tx.finish();
    }

    @Test
    public void testDistance() throws ParseException {
        WKTReader wktRdr = new WKTReader();
        Geometry A = wktRdr.read("POINT(40.00 30.00 )");
        Geometry B = wktRdr.read("POINT(40.00 40.00 )");
        DistanceOp distOp = new DistanceOp(A, B);
        assertEquals(10.0, distOp.distance(), 0);
    }

    @Test
    public void testWithinDistanceIndexViaCypher() {
        Map<String, String> config = SpatialIndexProvider.SIMPLE_WKT_CONFIG;
        IndexManager indexMan = db.index();
        Index<Node> index;
        try (Transaction tx = db.beginTx()) {
            index = indexMan.forNodes("layer3", config);
            Node robin = db.createNode();
            robin.setProperty("wkt", "POINT(44.44 33.33)");
            robin.setProperty("name", "robin");
            index.add(robin, "dummy", "value");

            ExecutionEngine engine = new ExecutionEngine(db);
            assertTrue(engine.execute("start n=node:layer3('withinDistance:[33.32, 44.44, 5.0]') return n").columnAs("n").hasNext());

            NodeProxy row = (org.neo4j.kernel.impl.core.NodeProxy) engine.execute("start n=node:layer3('withinDistance:[33.32, 44.44, 5.0]') return n").columnAs("n").next();
            assertEquals("robin", row.getProperty("name"));
            assertEquals("POINT(44.44 33.33)", row.getProperty("wkt"));

            //update the node
            robin.setProperty("wkt", "POINT(55.55 33.33)");
            index.add(robin, "dummy", "value");
            assertFalse(engine.execute("start n=node:layer3('withinDistance:[33.32, 44.44, 5.0]') return n").columnAs("n").hasNext());
            assertTrue(engine.execute("start n=node:layer3('withinDistance:[33.32, 55.55, 5.0]') return n").columnAs("n").hasNext());
            tx.success();
        }

    }

    /**
     * Test the performance of LayerNodeIndex.add()
     * Insert up to 100K nodes into the database, and into the index, randomly distributed over [-80,+80][-170+170]
     * Calculate speed over 100-node groups, fail if speed falls under 50 adds/second (typical max speed here 500 adds/second)
     */
    @Test
    @Ignore("slow")
    public void testAddPerformance() {
        Map<String, String> config = SpatialIndexProvider.SIMPLE_POINT_CONFIG;
        IndexManager indexMan = db.index();
        Index<Node> index;

        Transaction tx = db.beginTx();
        index = indexMan.forNodes("pointslayer", config);
        try {
            Random r = new Random();
            final int stepping = 1000;
            long start = System.currentTimeMillis();
            long previous = start;
            for (int i = 1; i <= 100000; i++) {
                Node newnode = db.createNode();
                newnode.setProperty("lat", (double) r.nextDouble() * 160 - 80);
                newnode.setProperty("lon", (double) r.nextDouble() * 340 - 170);

                index.add(newnode, "dummy", "value");

                if (i % stepping == 0) {
                    long now = System.currentTimeMillis();
                    long duration = now - start;
                    long stepDuration = now - previous;
                    double speed = stepping / (stepDuration / 1000.0);
                    double linearity = (double) stepDuration / i;
                    System.out.println("testAddPerformance(): " + stepping + " nodes added in " + stepDuration + "ms, total " + i + " in " + duration + "ms, speed: " + speed + " adds per second, " + linearity + " ms per step per node in index");
                    final double targetSpeed = 50.0;    // Quite conservative, max speed here 500 adds per second
                    assertTrue("add is too slow at size:" + i + " (" + speed + " adds per second <= " + targetSpeed + ")", speed > targetSpeed);

                    previous = now;

                    // commit transaction
                    tx.success();
                    tx.finish();

                    tx = db.beginTx();
                }
            }
            tx.success();
        } finally {
            System.out.println("testAddPerformance() finished");
            tx.finish();
        }
    }

    @Test
    public void testUpdate() {
        Map<String, String> config = SpatialIndexProvider.SIMPLE_POINT_CONFIG;
        IndexManager indexMan = db.index();
        Index<Node> index;

        Transaction tx = db.beginTx();
        index = indexMan.forNodes("pointslayer", config);
        Node n1 = db.createNode();
        n1.setProperty("lat", (double) 56.2);
        n1.setProperty("lon", (double) 15.3);
        index.add(n1, "dummy", "value");

        Map<String, Object> params = new HashMap<String, Object>();
        params.put(LayerNodeIndex.POINT_PARAMETER, new Double[]{56.2, 15.3});
        params.put(LayerNodeIndex.DISTANCE_IN_KM_PARAMETER, 0.0001);
        IndexHits<Node> hits = index.query(LayerNodeIndex.WITHIN_DISTANCE_QUERY, params);
        assertTrue(hits.hasNext());

        n1.setProperty("lat", (double) 46.2);
        n1.setProperty("lon", (double) 25.3);

        // update
        index.add(n1, "dummy", "value");

        tx.success();
        tx.finish();

        tx = db.beginTx();

        params.put(LayerNodeIndex.POINT_PARAMETER, new Double[]{46.2, 25.3});
        params.put(LayerNodeIndex.DISTANCE_IN_KM_PARAMETER, 0.0001);
        hits = index.query(LayerNodeIndex.WITHIN_DISTANCE_QUERY, params);
        assertTrue(hits.hasNext());

        hits.next();

        // make sure there's only one node
        assertFalse(hits.hasNext());
        tx.success();
        tx.finish();

    }
}<|MERGE_RESOLUTION|>--- conflicted
+++ resolved
@@ -242,27 +242,6 @@
         result = engine.execute("start malmo=node:layer1('withinDistance:[56.0, 15.0,1000.0]') match p=malmo--other return malmo, other");
         assertTrue(result.iterator().hasNext());
         System.out.println(result.dumpToString());
-<<<<<<< HEAD
-//// test Gremlin
-//        ScriptEngine gremlinEngine = new ScriptEngineManager().getEngineByName("gremlin-groovy");
-//        final Bindings bindings = new SimpleBindings();
-//        final Neo4jGraph graph = new Neo4jGraph(db, false);
-//        bindings.put("g", graph);
-//        gremlinEngine.setBindings(bindings, ScriptContext.ENGINE_SCOPE);
-////        assertEquals(
-////                2L,
-////                gremlinEngine.eval( "g.idx('layer1')[[bbox:'[15.0, 16.0, 56.0, 57.0]']].in().count()" ) );
-//
-//        // Rather than counting the incoming vertices, we just count the nodes
-//        // of which there are one, with no incoming edges
-//        assertEquals(
-//                1L,
-//                gremlinEngine.eval("g.idx('layer1')[[bbox:'[15.0, 16.0, 56.0, 57.0]']].out('TRAIN').count()"));
-
-=======
-        tx.success();
-        tx.finish();
->>>>>>> 5f6041ae
     }
 
     @Test
