/*
 * Copyright (c) "Neo4j"
 * Neo4j Sweden AB [http://neo4j.com]
 *
 * This file is part of Neo4j Spatial.
 *
 * Neo4j is free software: you can redistribute it and/or modify
 * it under the terms of the GNU General Public License as published by
 * the Free Software Foundation, either version 3 of the License, or
 * (at your option) any later version.
 *
 * This program is distributed in the hope that it will be useful,
 * but WITHOUT ANY WARRANTY; without even the implied warranty of
 * MERCHANTABILITY or FITNESS FOR A PARTICULAR PURPOSE.  See the
 * GNU General Public License for more details.
 *
 * You should have received a copy of the GNU General Public License
 * along with this program. If not, see <http://www.gnu.org/licenses/>.
 */

package org.neo4j.gis.spatial.osm;

import org.neo4j.graphdb.RelationshipType;

public enum OSMRelation implements RelationshipType {
<<<<<<< HEAD
    FIRST_NODE, LAST_NODE, OTHER, NEXT, OSM, MEMBERS, MEMBER, TAGS, GEOM, BBOX, NODE, CHANGESET, USER
=======
	FIRST_NODE, LAST_NODE, OTHER, NEXT, OSM, WAYS, RELATIONS, MEMBERS, MEMBER, TAGS, GEOM, BBOX, NODE, CHANGESET, USER, USERS, OSM_USER
>>>>>>> 25b5b00b
}<|MERGE_RESOLUTION|>--- conflicted
+++ resolved
@@ -23,9 +23,5 @@
 import org.neo4j.graphdb.RelationshipType;
 
 public enum OSMRelation implements RelationshipType {
-<<<<<<< HEAD
-    FIRST_NODE, LAST_NODE, OTHER, NEXT, OSM, MEMBERS, MEMBER, TAGS, GEOM, BBOX, NODE, CHANGESET, USER
-=======
-	FIRST_NODE, LAST_NODE, OTHER, NEXT, OSM, WAYS, RELATIONS, MEMBERS, MEMBER, TAGS, GEOM, BBOX, NODE, CHANGESET, USER, USERS, OSM_USER
->>>>>>> 25b5b00b
+	FIRST_NODE, LAST_NODE, OTHER, NEXT, OSM, MEMBERS, MEMBER, TAGS, GEOM, BBOX, NODE, CHANGESET, USER
 }