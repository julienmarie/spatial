/**
 * Copyright (c) 2010-2013 "Neo Technology,"
 * Network Engine for Objects in Lund AB [http://neotechnology.com]
 *
 * This file is part of Neo4j.
 *
 * Neo4j is free software: you can redistribute it and/or modify
 * it under the terms of the GNU Affero General Public License as
 * published by the Free Software Foundation, either version 3 of the
 * License, or (at your option) any later version.
 *
 * This program is distributed in the hope that it will be useful,
 * but WITHOUT ANY WARRANTY; without even the implied warranty of
 * MERCHANTABILITY or FITNESS FOR A PARTICULAR PURPOSE.  See the
 * GNU Affero General Public License for more details.
 *
 * You should have received a copy of the GNU Affero General Public License
 * along with this program. If not, see <http://www.gnu.org/licenses/>.
 */
package org.neo4j.gis.spatial;

import java.util.ArrayList;
import java.util.HashMap;
import java.util.List;

<<<<<<< HEAD
import org.geotools.referencing.crs.DefaultGeographicCRS;
import org.neo4j.collections.graphdb.ReferenceNodes;
import org.neo4j.collections.rtree.Listener;
=======
import org.neo4j.gis.spatial.utilities.ReferenceNodes;
import org.neo4j.gis.spatial.rtree.Listener;
>>>>>>> 291109c8
import org.neo4j.gis.spatial.encoders.Configurable;
import org.neo4j.gis.spatial.encoders.SimplePointEncoder;
import org.neo4j.graphdb.*;
import org.opengis.referencing.crs.CoordinateReferenceSystem;

import com.vividsolutions.jts.geom.Geometry;
import com.vividsolutions.jts.geom.LineString;
import com.vividsolutions.jts.geom.MultiLineString;
import com.vividsolutions.jts.geom.MultiPoint;
import com.vividsolutions.jts.geom.MultiPolygon;
import com.vividsolutions.jts.geom.Point;
import com.vividsolutions.jts.geom.Polygon;

/**
 * @author Davide Savazzi
 * @author Craig Taverner
 */
public class SpatialDatabaseService implements Constants {

    private Node spatialRoot;


    // Constructor
	
	public SpatialDatabaseService(GraphDatabaseService database) {
		this.database = database;
	}

	
	// Public methods

    private Node getOrCreateRootFrom(Node ref, RelationshipType relType) {
        try (Transaction tx = database.beginTx()) {
            Relationship rel = ref.getSingleRelationship(relType, Direction.OUTGOING);
            Node node;
            if (rel == null) {
                node = database.createNode();
                node.setProperty("type", "spatial");
                ref.createRelationshipTo(node, relType);
            } else {
                node = rel.getEndNode();
            }
            tx.success();
            return node;
        }
    }

    protected Node getSpatialRoot() {
        if (spatialRoot == null || !isValid(spatialRoot)) {
            spatialRoot = ReferenceNodes.getReferenceNode(database, "spatial_root");
        }
        return spatialRoot;
    }

    private boolean isValid(Node node) {
        if (node==null) return false;
        try {
            node.getPropertyKeys().iterator().hasNext();
            return true;
        } catch(NotFoundException nfe) {
            return false;
        }
    }

    public String[] getLayerNames() {
		List<String> names = new ArrayList<String>();
		
		for (Relationship relationship : getSpatialRoot().getRelationships(SpatialRelationshipTypes.LAYER, Direction.OUTGOING)) {
            Layer layer = DefaultLayer.makeLayerFromNode(this, relationship.getEndNode());
            if (layer instanceof DynamicLayer) {
            	names.addAll(((DynamicLayer)layer).getLayerNames());
            } else {
            	names.add(layer.getName());
            }
        }
        
		return names.toArray(new String[names.size()]);
	}
	
	public Layer getLayer(String name) {
        try (Transaction tx = getDatabase().beginTx()) {
            for (Relationship relationship : getSpatialRoot().getRelationships(SpatialRelationshipTypes.LAYER, Direction.OUTGOING)) {
                Node node = relationship.getEndNode();
                if (name.equals(node.getProperty(PROP_LAYER))) {
                    Layer layer = DefaultLayer.makeLayerFromNode(this, node);
                    tx.success();
                    return layer;
                }
            }
            Layer layer = getDynamicLayer(name);
            tx.success();
            return layer;
        }
	}

	public Layer getDynamicLayer(String name) {
		ArrayList<DynamicLayer> dynamicLayers = new ArrayList<DynamicLayer>();
		for (Relationship relationship : getSpatialRoot().getRelationships(SpatialRelationshipTypes.LAYER, Direction.OUTGOING)) {
			Node node = relationship.getEndNode();
			if (!node.getProperty(PROP_LAYER_CLASS, "").toString().startsWith("DefaultLayer")) {
				Layer layer = DefaultLayer.makeLayerFromNode(this, node);
				if (layer instanceof DynamicLayer) {
					dynamicLayers.add((DynamicLayer) DefaultLayer.makeLayerFromNode(this, node));
				}
			}
		}
		for (DynamicLayer layer : dynamicLayers) {
			for (String dynLayerName : layer.getLayerNames()) {
				if (name.equals(dynLayerName)) {
					return layer.getLayer(dynLayerName);
				}
			}
		}
		return null;
	}

	/**
	 * Convert a layer into a DynamicLayer. This will expose the ability to add
	 * views, or 'dynamic layers' to the layer.
	 * 
	 * @param layer
	 * @return new DynamicLayer version of the original layer
	 */
	public DynamicLayer asDynamicLayer(Layer layer) {
		if (layer instanceof DynamicLayer) {
			return (DynamicLayer) layer;
		} else {
			Transaction tx = database.beginTx();
			try {
				Node node = layer.getLayerNode();
				node.setProperty(PROP_LAYER_CLASS, DynamicLayer.class.getCanonicalName());
				tx.success();
				return (DynamicLayer) DefaultLayer.makeLayerFromNode(this, node);
			} finally {
				tx.close();
			}
		}
	}

    public DefaultLayer getOrCreateDefaultLayer(String name) {
        return (DefaultLayer)getOrCreateLayer(name, WKBGeometryEncoder.class, DefaultLayer.class, "");
    }

	public EditableLayer getOrCreateEditableLayer(String name, String format, String propertyNameConfig) {
		Class<? extends GeometryEncoder> geClass = WKBGeometryEncoder.class;
		if (format != null && format.toUpperCase().startsWith("WKT")) {
			geClass = WKTGeometryEncoder.class;
		}
		return (EditableLayer) getOrCreateLayer(name, geClass, EditableLayerImpl.class, propertyNameConfig);
	}

    public EditableLayer getOrCreateEditableLayer(String name) {
        return getOrCreateEditableLayer(name, "WKB", "");
    }
    
    public EditableLayer getOrCreateEditableLayer(String name, String wktProperty) {
        return getOrCreateEditableLayer(name, "WKT", wktProperty);
    }

	public EditableLayer getOrCreatePointLayer(String name, String xProperty, String yProperty) {
		Layer layer = getLayer(name);
		if (layer == null) {
			String encoderConfig = null;
			if (xProperty != null && yProperty != null)
				encoderConfig = xProperty + ":" + yProperty;
			return (EditableLayer) createLayer(name, SimplePointEncoder.class, EditableLayerImpl.class, encoderConfig);
		} else if (layer instanceof EditableLayer) {
			return (EditableLayer) layer;
		} else {
			throw new SpatialDatabaseException("Existing layer '" + layer + "' is not of the expected type: " + EditableLayer.class);
		}
	}

    public Layer getOrCreateLayer(String name, Class< ? extends GeometryEncoder> geometryEncoder, Class< ? extends Layer> layerClass, String config) {
        try (Transaction tx = database.beginTx()) {
            Layer layer = getLayer(name);
            if (layer == null) {
                layer = createLayer(name, geometryEncoder, layerClass, config);
            } else if (!(layerClass == null || layerClass.isInstance(layer))) {
                throw new SpatialDatabaseException("Existing layer '"+layer+"' is not of the expected type: "+layerClass);
            }
            tx.success();
            return layer;
        }
    }

    public Layer getOrCreateLayer(String name, Class< ? extends GeometryEncoder> geometryEncoder, Class< ? extends Layer> layerClass) {
        return getOrCreateLayer(name, geometryEncoder, layerClass, "");
    }

    /**
     * This method will find the Layer when given a geometry node that this layer contains. This method
     * used to make use of knowledge of the RTree, traversing backwards up the tree to find the layer node, which is fast. However, for reasons of clean abstraction, 
     * this has been refactored to delegate the logic to the layer, so that each layer can do this in an
     * implementation specific way. Now we simply iterate through the layers datasets and the first one
     * to return true on the SpatialDataset.containsGeometryNode(Node) method is returned.
     * 
     * We can consider removing this method for a few reasons:
     * * It is non-deterministic if more than one layer contains the same geometry
     * * None of the current code appears to use this method
     * 
     * @param geometryNode to start search
     * @return Layer object containing this geometry
     */
    public Layer findLayerContainingGeometryNode(Node geometryNode) {
        for (String layerName: getLayerNames()) {
        	Layer layer = getLayer(layerName);
        	if (layer.getDataset().containsGeometryNode(geometryNode)) {
        		return layer;
        	}
        }
        return null;
    }

    private Layer getLayerFromChild(Node child, RelationshipType relType) {
        Relationship indexRel = child.getSingleRelationship(relType, Direction.INCOMING);
        if (indexRel != null) {
            Node layerNode = indexRel.getStartNode();
            if (layerNode.hasProperty(PROP_LAYER)) {
                return DefaultLayer.makeLayerFromNode(this, layerNode);
            }
        }
        return null;
    }
	
	public boolean containsLayer(String name) {
		return getLayer(name) != null;
	}

    public Layer createWKBLayer(String name) {
        return createLayer(name, WKBGeometryEncoder.class, EditableLayerImpl.class);
    }

	public SimplePointLayer createSimplePointLayer(String name) {
		return (SimplePointLayer) createLayer(name, SimplePointEncoder.class, SimplePointLayer.class, null,
				org.geotools.referencing.crs.DefaultGeographicCRS.WGS84);
	}

	public SimplePointLayer createSimplePointLayer(String name, String xProperty, String yProperty) {
		return (SimplePointLayer) createLayer(name, SimplePointEncoder.class, SimplePointLayer.class, xProperty + ":" + yProperty,
				org.geotools.referencing.crs.DefaultGeographicCRS.WGS84);
	}

    public Layer createLayer(String name, Class<? extends GeometryEncoder> geometryEncoderClass, Class<? extends Layer> layerClass) {
    	return createLayer(name, geometryEncoderClass, layerClass, null);
    }

    public Layer createLayer(String name, Class<? extends GeometryEncoder> geometryEncoderClass, Class<? extends Layer> layerClass, String encoderConfig) {
    	return createLayer(name, geometryEncoderClass, layerClass, encoderConfig, null);
    }

	public Layer createLayer(String name, Class<? extends GeometryEncoder> geometryEncoderClass, Class<? extends Layer> layerClass,
			String encoderConfig, CoordinateReferenceSystem crs) {
        Transaction tx = database.beginTx();
        try {
            if (containsLayer(name))
                throw new SpatialDatabaseException("Layer " + name + " already exists");

            Layer layer = DefaultLayer.makeLayerAndNode(this, name, geometryEncoderClass, layerClass);
            getSpatialRoot().createRelationshipTo(layer.getLayerNode(), SpatialRelationshipTypes.LAYER);
			if (encoderConfig != null) {
				GeometryEncoder encoder = layer.getGeometryEncoder();
				if (encoder instanceof Configurable) {
					((Configurable) encoder).setConfiguration(encoderConfig);
					layer.getLayerNode().setProperty(PROP_GEOMENCODER_CONFIG, encoderConfig);
				} else {
					System.out.println("Warning: encoder configuration '" + encoderConfig
							+ "' passed to non-configurable encoder: " + geometryEncoderClass);
				}
			}
			if (crs != null && layer instanceof EditableLayer) {
				((EditableLayer) layer).setCoordinateReferenceSystem(crs);
			}
            tx.success();
            return layer;
        } finally {
            tx.close();
        }
	}

    public void deleteLayer(String name, Listener monitor) {
        Layer layer = getLayer(name);
        if (layer == null)
            throw new SpatialDatabaseException("Layer " + name + " does not exist");

        try (Transaction tx = database.beginTx()) {
            layer.delete(monitor);
            tx.success();
        }
    }
	
	public GraphDatabaseService getDatabase() {
		return database;
	}
	
	
	// Attributes
	
	private GraphDatabaseService database;

	@SuppressWarnings("unchecked")
	public static int convertGeometryNameToType(String geometryName) {
		if(geometryName == null) return GTYPE_GEOMETRY;
		try {
			return convertJtsClassToGeometryType((Class<? extends Geometry>) Class.forName("com.vividsolutions.jts.geom."
					+ geometryName));
		} catch (ClassNotFoundException e) {
			System.err.println("Unrecognized geometry '" + geometryName + "': " + e);
			return GTYPE_GEOMETRY;
		}
	}

	public static String convertGeometryTypeToName(Integer geometryType) {
		return convertGeometryTypeToJtsClass(geometryType).getName().replace("com.vividsolutions.jts.geom.", "");
	}

	public static Class<? extends Geometry> convertGeometryTypeToJtsClass(Integer geometryType) {
		switch (geometryType) {
			case GTYPE_POINT: return Point.class;
			case GTYPE_LINESTRING: return LineString.class; 
			case GTYPE_POLYGON: return Polygon.class;
			case GTYPE_MULTIPOINT: return MultiPoint.class;
			case GTYPE_MULTILINESTRING: return MultiLineString.class;
			case GTYPE_MULTIPOLYGON: return MultiPolygon.class;
			default: return Geometry.class;
		}
	}

	public static int convertJtsClassToGeometryType(Class<? extends Geometry> jtsClass) {
		if (jtsClass.equals(Point.class)) {
			return GTYPE_POINT;
		} else if (jtsClass.equals(LineString.class)) {
			return GTYPE_LINESTRING;
		} else if (jtsClass.equals(Polygon.class)) {
			return GTYPE_POLYGON;
		} else if (jtsClass.equals(MultiPoint.class)) {
			return GTYPE_MULTIPOINT;
		} else if (jtsClass.equals(MultiLineString.class)) {
			return GTYPE_MULTILINESTRING;
		} else if (jtsClass.equals(MultiPolygon.class)) {
			return GTYPE_MULTIPOLYGON;
		} else {
			return GTYPE_GEOMETRY;
		}
	}

	/**
	 * Create a new layer from the results of a previous query. This actually
	 * copies the resulting geometries and their attributes into entirely new
	 * geometries using WKBGeometryEncoder. This means it is independent of the
	 * format of the original data. As a consequence it will have lost any
	 * domain specific capabilities of the original graph, if any. Use it only
	 * if you want a copy of the geometries themselves, and nothing more. One
	 * common use case would be to create a temporary layer of the results of a
	 * query than you wish to now export to a format that only supports
	 * geometries, like Shapefile, or the PNG images produced by the
	 * ImageExporter.
	 * 
	 * @param layerName
	 * @param results
	 * @return new Layer with copy of all geometries
	 */
	public Layer createResultsLayer(String layerName, List<SpatialDatabaseRecord> results) {
		EditableLayer layer = (EditableLayer) createWKBLayer(layerName);
		for (SpatialDatabaseRecord record : results) {
			layer.add(record.getGeometry());
		}
		return layer;
	}


    /**
     * Support mapping a String (ex: 'SimplePoint') to the respective GeometryEncoder and Layer classes
     * to allow for more streamlined method for creating Layers
     * This was added to help support Spatial Cypher project.
     */
    static class RegisteredLayerType {
        String typeName;
        Class< ? extends GeometryEncoder> geometryEncoder;
        Class< ? extends Layer> layerClass;
        String defaultConfig;
        org.geotools.referencing.crs.AbstractCRS crs;

        public RegisteredLayerType(String typeName, Class<? extends GeometryEncoder> geometryEncoder,
                                   Class<? extends Layer> layerClass, org.geotools.referencing.crs.AbstractCRS crs, String defaultConfig) {
            this.typeName = typeName;
            this.geometryEncoder = geometryEncoder;
            this.layerClass = layerClass;
            this.crs = crs;
            this.defaultConfig = defaultConfig;
        }
    }


    static HashMap<String, RegisteredLayerType> registeredLayerTypes = new HashMap<String, RegisteredLayerType>();
    static {
        registeredLayerTypes.put("SimplePoint", new RegisteredLayerType("SimplePoint", SimplePointEncoder.class,
                EditableLayerImpl.class, org.geotools.referencing.crs.DefaultGeographicCRS.WGS84, "lon:lat"));
        registeredLayerTypes.put("WKT", new RegisteredLayerType("WKT", WKTGeometryEncoder.class, EditableLayerImpl.class,
                DefaultGeographicCRS.WGS84, "geom"));

    }

    /**
     *
     * @param name
     * @param type
     * @param config
     * @return
     */
    public Layer getOrCreateRegisteredTypeLayer(String name, String type, String config){
        RegisteredLayerType registeredLayerType = registeredLayerTypes.get(type);
        return getOrCreateRegisteredTypeLayer(name, registeredLayerType, config);
    }

    /**
     *
     * @param name
     * @param registeredLayerType
     * @param config
     * @return
     */
    public Layer getOrCreateRegisteredTypeLayer(String name, RegisteredLayerType registeredLayerType, String config) {
        return getOrCreateLayer(name, registeredLayerType.geometryEncoder, registeredLayerType.layerClass,
                (config == null) ? registeredLayerType.defaultConfig : config);
    }

}
<|MERGE_RESOLUTION|>--- conflicted
+++ resolved
@@ -1,461 +1,455 @@
-/**
- * Copyright (c) 2010-2013 "Neo Technology,"
- * Network Engine for Objects in Lund AB [http://neotechnology.com]
- *
- * This file is part of Neo4j.
- *
- * Neo4j is free software: you can redistribute it and/or modify
- * it under the terms of the GNU Affero General Public License as
- * published by the Free Software Foundation, either version 3 of the
- * License, or (at your option) any later version.
- *
- * This program is distributed in the hope that it will be useful,
- * but WITHOUT ANY WARRANTY; without even the implied warranty of
- * MERCHANTABILITY or FITNESS FOR A PARTICULAR PURPOSE.  See the
- * GNU Affero General Public License for more details.
- *
- * You should have received a copy of the GNU Affero General Public License
- * along with this program. If not, see <http://www.gnu.org/licenses/>.
- */
-package org.neo4j.gis.spatial;
-
-import java.util.ArrayList;
-import java.util.HashMap;
-import java.util.List;
-
-<<<<<<< HEAD
-import org.geotools.referencing.crs.DefaultGeographicCRS;
-import org.neo4j.collections.graphdb.ReferenceNodes;
-import org.neo4j.collections.rtree.Listener;
-=======
-import org.neo4j.gis.spatial.utilities.ReferenceNodes;
-import org.neo4j.gis.spatial.rtree.Listener;
->>>>>>> 291109c8
-import org.neo4j.gis.spatial.encoders.Configurable;
-import org.neo4j.gis.spatial.encoders.SimplePointEncoder;
-import org.neo4j.graphdb.*;
-import org.opengis.referencing.crs.CoordinateReferenceSystem;
-
-import com.vividsolutions.jts.geom.Geometry;
-import com.vividsolutions.jts.geom.LineString;
-import com.vividsolutions.jts.geom.MultiLineString;
-import com.vividsolutions.jts.geom.MultiPoint;
-import com.vividsolutions.jts.geom.MultiPolygon;
-import com.vividsolutions.jts.geom.Point;
-import com.vividsolutions.jts.geom.Polygon;
-
-/**
- * @author Davide Savazzi
- * @author Craig Taverner
- */
-public class SpatialDatabaseService implements Constants {
-
-    private Node spatialRoot;
-
-
-    // Constructor
-	
-	public SpatialDatabaseService(GraphDatabaseService database) {
-		this.database = database;
-	}
-
-	
-	// Public methods
-
-    private Node getOrCreateRootFrom(Node ref, RelationshipType relType) {
-        try (Transaction tx = database.beginTx()) {
-            Relationship rel = ref.getSingleRelationship(relType, Direction.OUTGOING);
-            Node node;
-            if (rel == null) {
-                node = database.createNode();
-                node.setProperty("type", "spatial");
-                ref.createRelationshipTo(node, relType);
-            } else {
-                node = rel.getEndNode();
-            }
-            tx.success();
-            return node;
-        }
-    }
-
-    protected Node getSpatialRoot() {
-        if (spatialRoot == null || !isValid(spatialRoot)) {
-            spatialRoot = ReferenceNodes.getReferenceNode(database, "spatial_root");
-        }
-        return spatialRoot;
-    }
-
-    private boolean isValid(Node node) {
-        if (node==null) return false;
-        try {
-            node.getPropertyKeys().iterator().hasNext();
-            return true;
-        } catch(NotFoundException nfe) {
-            return false;
-        }
-    }
-
-    public String[] getLayerNames() {
-		List<String> names = new ArrayList<String>();
-		
-		for (Relationship relationship : getSpatialRoot().getRelationships(SpatialRelationshipTypes.LAYER, Direction.OUTGOING)) {
-            Layer layer = DefaultLayer.makeLayerFromNode(this, relationship.getEndNode());
-            if (layer instanceof DynamicLayer) {
-            	names.addAll(((DynamicLayer)layer).getLayerNames());
-            } else {
-            	names.add(layer.getName());
-            }
-        }
-        
-		return names.toArray(new String[names.size()]);
-	}
-	
-	public Layer getLayer(String name) {
-        try (Transaction tx = getDatabase().beginTx()) {
-            for (Relationship relationship : getSpatialRoot().getRelationships(SpatialRelationshipTypes.LAYER, Direction.OUTGOING)) {
-                Node node = relationship.getEndNode();
-                if (name.equals(node.getProperty(PROP_LAYER))) {
-                    Layer layer = DefaultLayer.makeLayerFromNode(this, node);
-                    tx.success();
-                    return layer;
-                }
-            }
-            Layer layer = getDynamicLayer(name);
-            tx.success();
-            return layer;
-        }
-	}
-
-	public Layer getDynamicLayer(String name) {
-		ArrayList<DynamicLayer> dynamicLayers = new ArrayList<DynamicLayer>();
-		for (Relationship relationship : getSpatialRoot().getRelationships(SpatialRelationshipTypes.LAYER, Direction.OUTGOING)) {
-			Node node = relationship.getEndNode();
-			if (!node.getProperty(PROP_LAYER_CLASS, "").toString().startsWith("DefaultLayer")) {
-				Layer layer = DefaultLayer.makeLayerFromNode(this, node);
-				if (layer instanceof DynamicLayer) {
-					dynamicLayers.add((DynamicLayer) DefaultLayer.makeLayerFromNode(this, node));
-				}
-			}
-		}
-		for (DynamicLayer layer : dynamicLayers) {
-			for (String dynLayerName : layer.getLayerNames()) {
-				if (name.equals(dynLayerName)) {
-					return layer.getLayer(dynLayerName);
-				}
-			}
-		}
-		return null;
-	}
-
-	/**
-	 * Convert a layer into a DynamicLayer. This will expose the ability to add
-	 * views, or 'dynamic layers' to the layer.
-	 * 
-	 * @param layer
-	 * @return new DynamicLayer version of the original layer
-	 */
-	public DynamicLayer asDynamicLayer(Layer layer) {
-		if (layer instanceof DynamicLayer) {
-			return (DynamicLayer) layer;
-		} else {
-			Transaction tx = database.beginTx();
-			try {
-				Node node = layer.getLayerNode();
-				node.setProperty(PROP_LAYER_CLASS, DynamicLayer.class.getCanonicalName());
-				tx.success();
-				return (DynamicLayer) DefaultLayer.makeLayerFromNode(this, node);
-			} finally {
-				tx.close();
-			}
-		}
-	}
-
-    public DefaultLayer getOrCreateDefaultLayer(String name) {
-        return (DefaultLayer)getOrCreateLayer(name, WKBGeometryEncoder.class, DefaultLayer.class, "");
-    }
-
-	public EditableLayer getOrCreateEditableLayer(String name, String format, String propertyNameConfig) {
-		Class<? extends GeometryEncoder> geClass = WKBGeometryEncoder.class;
-		if (format != null && format.toUpperCase().startsWith("WKT")) {
-			geClass = WKTGeometryEncoder.class;
-		}
-		return (EditableLayer) getOrCreateLayer(name, geClass, EditableLayerImpl.class, propertyNameConfig);
-	}
-
-    public EditableLayer getOrCreateEditableLayer(String name) {
-        return getOrCreateEditableLayer(name, "WKB", "");
-    }
-    
-    public EditableLayer getOrCreateEditableLayer(String name, String wktProperty) {
-        return getOrCreateEditableLayer(name, "WKT", wktProperty);
-    }
-
-	public EditableLayer getOrCreatePointLayer(String name, String xProperty, String yProperty) {
-		Layer layer = getLayer(name);
-		if (layer == null) {
-			String encoderConfig = null;
-			if (xProperty != null && yProperty != null)
-				encoderConfig = xProperty + ":" + yProperty;
-			return (EditableLayer) createLayer(name, SimplePointEncoder.class, EditableLayerImpl.class, encoderConfig);
-		} else if (layer instanceof EditableLayer) {
-			return (EditableLayer) layer;
-		} else {
-			throw new SpatialDatabaseException("Existing layer '" + layer + "' is not of the expected type: " + EditableLayer.class);
-		}
-	}
-
-    public Layer getOrCreateLayer(String name, Class< ? extends GeometryEncoder> geometryEncoder, Class< ? extends Layer> layerClass, String config) {
-        try (Transaction tx = database.beginTx()) {
-            Layer layer = getLayer(name);
-            if (layer == null) {
-                layer = createLayer(name, geometryEncoder, layerClass, config);
-            } else if (!(layerClass == null || layerClass.isInstance(layer))) {
-                throw new SpatialDatabaseException("Existing layer '"+layer+"' is not of the expected type: "+layerClass);
-            }
-            tx.success();
-            return layer;
-        }
-    }
-
-    public Layer getOrCreateLayer(String name, Class< ? extends GeometryEncoder> geometryEncoder, Class< ? extends Layer> layerClass) {
-        return getOrCreateLayer(name, geometryEncoder, layerClass, "");
-    }
-
-    /**
-     * This method will find the Layer when given a geometry node that this layer contains. This method
-     * used to make use of knowledge of the RTree, traversing backwards up the tree to find the layer node, which is fast. However, for reasons of clean abstraction, 
-     * this has been refactored to delegate the logic to the layer, so that each layer can do this in an
-     * implementation specific way. Now we simply iterate through the layers datasets and the first one
-     * to return true on the SpatialDataset.containsGeometryNode(Node) method is returned.
-     * 
-     * We can consider removing this method for a few reasons:
-     * * It is non-deterministic if more than one layer contains the same geometry
-     * * None of the current code appears to use this method
-     * 
-     * @param geometryNode to start search
-     * @return Layer object containing this geometry
-     */
-    public Layer findLayerContainingGeometryNode(Node geometryNode) {
-        for (String layerName: getLayerNames()) {
-        	Layer layer = getLayer(layerName);
-        	if (layer.getDataset().containsGeometryNode(geometryNode)) {
-        		return layer;
-        	}
-        }
-        return null;
-    }
-
-    private Layer getLayerFromChild(Node child, RelationshipType relType) {
-        Relationship indexRel = child.getSingleRelationship(relType, Direction.INCOMING);
-        if (indexRel != null) {
-            Node layerNode = indexRel.getStartNode();
-            if (layerNode.hasProperty(PROP_LAYER)) {
-                return DefaultLayer.makeLayerFromNode(this, layerNode);
-            }
-        }
-        return null;
-    }
-	
-	public boolean containsLayer(String name) {
-		return getLayer(name) != null;
-	}
-
-    public Layer createWKBLayer(String name) {
-        return createLayer(name, WKBGeometryEncoder.class, EditableLayerImpl.class);
-    }
-
-	public SimplePointLayer createSimplePointLayer(String name) {
-		return (SimplePointLayer) createLayer(name, SimplePointEncoder.class, SimplePointLayer.class, null,
-				org.geotools.referencing.crs.DefaultGeographicCRS.WGS84);
-	}
-
-	public SimplePointLayer createSimplePointLayer(String name, String xProperty, String yProperty) {
-		return (SimplePointLayer) createLayer(name, SimplePointEncoder.class, SimplePointLayer.class, xProperty + ":" + yProperty,
-				org.geotools.referencing.crs.DefaultGeographicCRS.WGS84);
-	}
-
-    public Layer createLayer(String name, Class<? extends GeometryEncoder> geometryEncoderClass, Class<? extends Layer> layerClass) {
-    	return createLayer(name, geometryEncoderClass, layerClass, null);
-    }
-
-    public Layer createLayer(String name, Class<? extends GeometryEncoder> geometryEncoderClass, Class<? extends Layer> layerClass, String encoderConfig) {
-    	return createLayer(name, geometryEncoderClass, layerClass, encoderConfig, null);
-    }
-
-	public Layer createLayer(String name, Class<? extends GeometryEncoder> geometryEncoderClass, Class<? extends Layer> layerClass,
-			String encoderConfig, CoordinateReferenceSystem crs) {
-        Transaction tx = database.beginTx();
-        try {
-            if (containsLayer(name))
-                throw new SpatialDatabaseException("Layer " + name + " already exists");
-
-            Layer layer = DefaultLayer.makeLayerAndNode(this, name, geometryEncoderClass, layerClass);
-            getSpatialRoot().createRelationshipTo(layer.getLayerNode(), SpatialRelationshipTypes.LAYER);
-			if (encoderConfig != null) {
-				GeometryEncoder encoder = layer.getGeometryEncoder();
-				if (encoder instanceof Configurable) {
-					((Configurable) encoder).setConfiguration(encoderConfig);
-					layer.getLayerNode().setProperty(PROP_GEOMENCODER_CONFIG, encoderConfig);
-				} else {
-					System.out.println("Warning: encoder configuration '" + encoderConfig
-							+ "' passed to non-configurable encoder: " + geometryEncoderClass);
-				}
-			}
-			if (crs != null && layer instanceof EditableLayer) {
-				((EditableLayer) layer).setCoordinateReferenceSystem(crs);
-			}
-            tx.success();
-            return layer;
-        } finally {
-            tx.close();
-        }
-	}
-
-    public void deleteLayer(String name, Listener monitor) {
-        Layer layer = getLayer(name);
-        if (layer == null)
-            throw new SpatialDatabaseException("Layer " + name + " does not exist");
-
-        try (Transaction tx = database.beginTx()) {
-            layer.delete(monitor);
-            tx.success();
-        }
-    }
-	
-	public GraphDatabaseService getDatabase() {
-		return database;
-	}
-	
-	
-	// Attributes
-	
-	private GraphDatabaseService database;
-
-	@SuppressWarnings("unchecked")
-	public static int convertGeometryNameToType(String geometryName) {
-		if(geometryName == null) return GTYPE_GEOMETRY;
-		try {
-			return convertJtsClassToGeometryType((Class<? extends Geometry>) Class.forName("com.vividsolutions.jts.geom."
-					+ geometryName));
-		} catch (ClassNotFoundException e) {
-			System.err.println("Unrecognized geometry '" + geometryName + "': " + e);
-			return GTYPE_GEOMETRY;
-		}
-	}
-
-	public static String convertGeometryTypeToName(Integer geometryType) {
-		return convertGeometryTypeToJtsClass(geometryType).getName().replace("com.vividsolutions.jts.geom.", "");
-	}
-
-	public static Class<? extends Geometry> convertGeometryTypeToJtsClass(Integer geometryType) {
-		switch (geometryType) {
-			case GTYPE_POINT: return Point.class;
-			case GTYPE_LINESTRING: return LineString.class; 
-			case GTYPE_POLYGON: return Polygon.class;
-			case GTYPE_MULTIPOINT: return MultiPoint.class;
-			case GTYPE_MULTILINESTRING: return MultiLineString.class;
-			case GTYPE_MULTIPOLYGON: return MultiPolygon.class;
-			default: return Geometry.class;
-		}
-	}
-
-	public static int convertJtsClassToGeometryType(Class<? extends Geometry> jtsClass) {
-		if (jtsClass.equals(Point.class)) {
-			return GTYPE_POINT;
-		} else if (jtsClass.equals(LineString.class)) {
-			return GTYPE_LINESTRING;
-		} else if (jtsClass.equals(Polygon.class)) {
-			return GTYPE_POLYGON;
-		} else if (jtsClass.equals(MultiPoint.class)) {
-			return GTYPE_MULTIPOINT;
-		} else if (jtsClass.equals(MultiLineString.class)) {
-			return GTYPE_MULTILINESTRING;
-		} else if (jtsClass.equals(MultiPolygon.class)) {
-			return GTYPE_MULTIPOLYGON;
-		} else {
-			return GTYPE_GEOMETRY;
-		}
-	}
-
-	/**
-	 * Create a new layer from the results of a previous query. This actually
-	 * copies the resulting geometries and their attributes into entirely new
-	 * geometries using WKBGeometryEncoder. This means it is independent of the
-	 * format of the original data. As a consequence it will have lost any
-	 * domain specific capabilities of the original graph, if any. Use it only
-	 * if you want a copy of the geometries themselves, and nothing more. One
-	 * common use case would be to create a temporary layer of the results of a
-	 * query than you wish to now export to a format that only supports
-	 * geometries, like Shapefile, or the PNG images produced by the
-	 * ImageExporter.
-	 * 
-	 * @param layerName
-	 * @param results
-	 * @return new Layer with copy of all geometries
-	 */
-	public Layer createResultsLayer(String layerName, List<SpatialDatabaseRecord> results) {
-		EditableLayer layer = (EditableLayer) createWKBLayer(layerName);
-		for (SpatialDatabaseRecord record : results) {
-			layer.add(record.getGeometry());
-		}
-		return layer;
-	}
-
-
-    /**
-     * Support mapping a String (ex: 'SimplePoint') to the respective GeometryEncoder and Layer classes
-     * to allow for more streamlined method for creating Layers
-     * This was added to help support Spatial Cypher project.
-     */
-    static class RegisteredLayerType {
-        String typeName;
-        Class< ? extends GeometryEncoder> geometryEncoder;
-        Class< ? extends Layer> layerClass;
-        String defaultConfig;
-        org.geotools.referencing.crs.AbstractCRS crs;
-
-        public RegisteredLayerType(String typeName, Class<? extends GeometryEncoder> geometryEncoder,
-                                   Class<? extends Layer> layerClass, org.geotools.referencing.crs.AbstractCRS crs, String defaultConfig) {
-            this.typeName = typeName;
-            this.geometryEncoder = geometryEncoder;
-            this.layerClass = layerClass;
-            this.crs = crs;
-            this.defaultConfig = defaultConfig;
-        }
-    }
-
-
-    static HashMap<String, RegisteredLayerType> registeredLayerTypes = new HashMap<String, RegisteredLayerType>();
-    static {
-        registeredLayerTypes.put("SimplePoint", new RegisteredLayerType("SimplePoint", SimplePointEncoder.class,
-                EditableLayerImpl.class, org.geotools.referencing.crs.DefaultGeographicCRS.WGS84, "lon:lat"));
-        registeredLayerTypes.put("WKT", new RegisteredLayerType("WKT", WKTGeometryEncoder.class, EditableLayerImpl.class,
-                DefaultGeographicCRS.WGS84, "geom"));
-
-    }
-
-    /**
-     *
-     * @param name
-     * @param type
-     * @param config
-     * @return
-     */
-    public Layer getOrCreateRegisteredTypeLayer(String name, String type, String config){
-        RegisteredLayerType registeredLayerType = registeredLayerTypes.get(type);
-        return getOrCreateRegisteredTypeLayer(name, registeredLayerType, config);
-    }
-
-    /**
-     *
-     * @param name
-     * @param registeredLayerType
-     * @param config
-     * @return
-     */
-    public Layer getOrCreateRegisteredTypeLayer(String name, RegisteredLayerType registeredLayerType, String config) {
-        return getOrCreateLayer(name, registeredLayerType.geometryEncoder, registeredLayerType.layerClass,
-                (config == null) ? registeredLayerType.defaultConfig : config);
-    }
-
-}
+/**
+ * Copyright (c) 2010-2013 "Neo Technology,"
+ * Network Engine for Objects in Lund AB [http://neotechnology.com]
+ *
+ * This file is part of Neo4j.
+ *
+ * Neo4j is free software: you can redistribute it and/or modify
+ * it under the terms of the GNU Affero General Public License as
+ * published by the Free Software Foundation, either version 3 of the
+ * License, or (at your option) any later version.
+ *
+ * This program is distributed in the hope that it will be useful,
+ * but WITHOUT ANY WARRANTY; without even the implied warranty of
+ * MERCHANTABILITY or FITNESS FOR A PARTICULAR PURPOSE.  See the
+ * GNU Affero General Public License for more details.
+ *
+ * You should have received a copy of the GNU Affero General Public License
+ * along with this program. If not, see <http://www.gnu.org/licenses/>.
+ */
+package org.neo4j.gis.spatial;
+
+import java.util.ArrayList;
+import java.util.HashMap;
+import java.util.List;
+
+import org.neo4j.gis.spatial.utilities.ReferenceNodes;
+import org.neo4j.gis.spatial.rtree.Listener;
+import org.neo4j.gis.spatial.encoders.Configurable;
+import org.neo4j.gis.spatial.encoders.SimplePointEncoder;
+import org.neo4j.graphdb.*;
+import org.opengis.referencing.crs.CoordinateReferenceSystem;
+
+import com.vividsolutions.jts.geom.Geometry;
+import com.vividsolutions.jts.geom.LineString;
+import com.vividsolutions.jts.geom.MultiLineString;
+import com.vividsolutions.jts.geom.MultiPoint;
+import com.vividsolutions.jts.geom.MultiPolygon;
+import com.vividsolutions.jts.geom.Point;
+import com.vividsolutions.jts.geom.Polygon;
+
+/**
+ * @author Davide Savazzi
+ * @author Craig Taverner
+ */
+public class SpatialDatabaseService implements Constants {
+
+    private Node spatialRoot;
+
+
+    // Constructor
+	
+	public SpatialDatabaseService(GraphDatabaseService database) {
+		this.database = database;
+	}
+
+	
+	// Public methods
+
+    private Node getOrCreateRootFrom(Node ref, RelationshipType relType) {
+        try (Transaction tx = database.beginTx()) {
+            Relationship rel = ref.getSingleRelationship(relType, Direction.OUTGOING);
+            Node node;
+            if (rel == null) {
+                node = database.createNode();
+                node.setProperty("type", "spatial");
+                ref.createRelationshipTo(node, relType);
+            } else {
+                node = rel.getEndNode();
+            }
+            tx.success();
+            return node;
+        }
+    }
+
+    protected Node getSpatialRoot() {
+        if (spatialRoot == null || !isValid(spatialRoot)) {
+            spatialRoot = ReferenceNodes.getReferenceNode(database, "spatial_root");
+        }
+        return spatialRoot;
+    }
+
+    private boolean isValid(Node node) {
+        if (node==null) return false;
+        try {
+            node.getPropertyKeys().iterator().hasNext();
+            return true;
+        } catch(NotFoundException nfe) {
+            return false;
+        }
+    }
+
+    public String[] getLayerNames() {
+		List<String> names = new ArrayList<String>();
+		
+		for (Relationship relationship : getSpatialRoot().getRelationships(SpatialRelationshipTypes.LAYER, Direction.OUTGOING)) {
+            Layer layer = DefaultLayer.makeLayerFromNode(this, relationship.getEndNode());
+            if (layer instanceof DynamicLayer) {
+            	names.addAll(((DynamicLayer)layer).getLayerNames());
+            } else {
+            	names.add(layer.getName());
+            }
+        }
+        
+		return names.toArray(new String[names.size()]);
+	}
+	
+	public Layer getLayer(String name) {
+        try (Transaction tx = getDatabase().beginTx()) {
+            for (Relationship relationship : getSpatialRoot().getRelationships(SpatialRelationshipTypes.LAYER, Direction.OUTGOING)) {
+                Node node = relationship.getEndNode();
+                if (name.equals(node.getProperty(PROP_LAYER))) {
+                    Layer layer = DefaultLayer.makeLayerFromNode(this, node);
+                    tx.success();
+                    return layer;
+                }
+            }
+            Layer layer = getDynamicLayer(name);
+            tx.success();
+            return layer;
+        }
+	}
+
+	public Layer getDynamicLayer(String name) {
+		ArrayList<DynamicLayer> dynamicLayers = new ArrayList<DynamicLayer>();
+		for (Relationship relationship : getSpatialRoot().getRelationships(SpatialRelationshipTypes.LAYER, Direction.OUTGOING)) {
+			Node node = relationship.getEndNode();
+			if (!node.getProperty(PROP_LAYER_CLASS, "").toString().startsWith("DefaultLayer")) {
+				Layer layer = DefaultLayer.makeLayerFromNode(this, node);
+				if (layer instanceof DynamicLayer) {
+					dynamicLayers.add((DynamicLayer) DefaultLayer.makeLayerFromNode(this, node));
+				}
+			}
+		}
+		for (DynamicLayer layer : dynamicLayers) {
+			for (String dynLayerName : layer.getLayerNames()) {
+				if (name.equals(dynLayerName)) {
+					return layer.getLayer(dynLayerName);
+				}
+			}
+		}
+		return null;
+	}
+
+	/**
+	 * Convert a layer into a DynamicLayer. This will expose the ability to add
+	 * views, or 'dynamic layers' to the layer.
+	 * 
+	 * @param layer
+	 * @return new DynamicLayer version of the original layer
+	 */
+	public DynamicLayer asDynamicLayer(Layer layer) {
+		if (layer instanceof DynamicLayer) {
+			return (DynamicLayer) layer;
+		} else {
+			Transaction tx = database.beginTx();
+			try {
+				Node node = layer.getLayerNode();
+				node.setProperty(PROP_LAYER_CLASS, DynamicLayer.class.getCanonicalName());
+				tx.success();
+				return (DynamicLayer) DefaultLayer.makeLayerFromNode(this, node);
+			} finally {
+				tx.close();
+			}
+		}
+	}
+
+    public DefaultLayer getOrCreateDefaultLayer(String name) {
+        return (DefaultLayer)getOrCreateLayer(name, WKBGeometryEncoder.class, DefaultLayer.class, "");
+    }
+
+	public EditableLayer getOrCreateEditableLayer(String name, String format, String propertyNameConfig) {
+		Class<? extends GeometryEncoder> geClass = WKBGeometryEncoder.class;
+		if (format != null && format.toUpperCase().startsWith("WKT")) {
+			geClass = WKTGeometryEncoder.class;
+		}
+		return (EditableLayer) getOrCreateLayer(name, geClass, EditableLayerImpl.class, propertyNameConfig);
+	}
+
+    public EditableLayer getOrCreateEditableLayer(String name) {
+        return getOrCreateEditableLayer(name, "WKB", "");
+    }
+    
+    public EditableLayer getOrCreateEditableLayer(String name, String wktProperty) {
+        return getOrCreateEditableLayer(name, "WKT", wktProperty);
+    }
+
+	public EditableLayer getOrCreatePointLayer(String name, String xProperty, String yProperty) {
+		Layer layer = getLayer(name);
+		if (layer == null) {
+			String encoderConfig = null;
+			if (xProperty != null && yProperty != null)
+				encoderConfig = xProperty + ":" + yProperty;
+			return (EditableLayer) createLayer(name, SimplePointEncoder.class, EditableLayerImpl.class, encoderConfig);
+		} else if (layer instanceof EditableLayer) {
+			return (EditableLayer) layer;
+		} else {
+			throw new SpatialDatabaseException("Existing layer '" + layer + "' is not of the expected type: " + EditableLayer.class);
+		}
+	}
+
+    public Layer getOrCreateLayer(String name, Class< ? extends GeometryEncoder> geometryEncoder, Class< ? extends Layer> layerClass, String config) {
+        try (Transaction tx = database.beginTx()) {
+            Layer layer = getLayer(name);
+            if (layer == null) {
+                layer = createLayer(name, geometryEncoder, layerClass, config);
+            } else if (!(layerClass == null || layerClass.isInstance(layer))) {
+                throw new SpatialDatabaseException("Existing layer '"+layer+"' is not of the expected type: "+layerClass);
+            }
+            tx.success();
+            return layer;
+        }
+    }
+
+    public Layer getOrCreateLayer(String name, Class< ? extends GeometryEncoder> geometryEncoder, Class< ? extends Layer> layerClass) {
+        return getOrCreateLayer(name, geometryEncoder, layerClass, "");
+    }
+
+    /**
+     * This method will find the Layer when given a geometry node that this layer contains. This method
+     * used to make use of knowledge of the RTree, traversing backwards up the tree to find the layer node, which is fast. However, for reasons of clean abstraction, 
+     * this has been refactored to delegate the logic to the layer, so that each layer can do this in an
+     * implementation specific way. Now we simply iterate through the layers datasets and the first one
+     * to return true on the SpatialDataset.containsGeometryNode(Node) method is returned.
+     * 
+     * We can consider removing this method for a few reasons:
+     * * It is non-deterministic if more than one layer contains the same geometry
+     * * None of the current code appears to use this method
+     * 
+     * @param geometryNode to start search
+     * @return Layer object containing this geometry
+     */
+    public Layer findLayerContainingGeometryNode(Node geometryNode) {
+        for (String layerName: getLayerNames()) {
+        	Layer layer = getLayer(layerName);
+        	if (layer.getDataset().containsGeometryNode(geometryNode)) {
+        		return layer;
+        	}
+        }
+        return null;
+    }
+
+    private Layer getLayerFromChild(Node child, RelationshipType relType) {
+        Relationship indexRel = child.getSingleRelationship(relType, Direction.INCOMING);
+        if (indexRel != null) {
+            Node layerNode = indexRel.getStartNode();
+            if (layerNode.hasProperty(PROP_LAYER)) {
+                return DefaultLayer.makeLayerFromNode(this, layerNode);
+            }
+        }
+        return null;
+    }
+	
+	public boolean containsLayer(String name) {
+		return getLayer(name) != null;
+	}
+
+    public Layer createWKBLayer(String name) {
+        return createLayer(name, WKBGeometryEncoder.class, EditableLayerImpl.class);
+    }
+
+	public SimplePointLayer createSimplePointLayer(String name) {
+		return (SimplePointLayer) createLayer(name, SimplePointEncoder.class, SimplePointLayer.class, null,
+				org.geotools.referencing.crs.DefaultGeographicCRS.WGS84);
+	}
+
+	public SimplePointLayer createSimplePointLayer(String name, String xProperty, String yProperty) {
+		return (SimplePointLayer) createLayer(name, SimplePointEncoder.class, SimplePointLayer.class, xProperty + ":" + yProperty,
+				org.geotools.referencing.crs.DefaultGeographicCRS.WGS84);
+	}
+
+    public Layer createLayer(String name, Class<? extends GeometryEncoder> geometryEncoderClass, Class<? extends Layer> layerClass) {
+    	return createLayer(name, geometryEncoderClass, layerClass, null);
+    }
+
+    public Layer createLayer(String name, Class<? extends GeometryEncoder> geometryEncoderClass, Class<? extends Layer> layerClass, String encoderConfig) {
+    	return createLayer(name, geometryEncoderClass, layerClass, encoderConfig, null);
+    }
+
+	public Layer createLayer(String name, Class<? extends GeometryEncoder> geometryEncoderClass, Class<? extends Layer> layerClass,
+			String encoderConfig, CoordinateReferenceSystem crs) {
+        Transaction tx = database.beginTx();
+        try {
+            if (containsLayer(name))
+                throw new SpatialDatabaseException("Layer " + name + " already exists");
+
+            Layer layer = DefaultLayer.makeLayerAndNode(this, name, geometryEncoderClass, layerClass);
+            getSpatialRoot().createRelationshipTo(layer.getLayerNode(), SpatialRelationshipTypes.LAYER);
+			if (encoderConfig != null) {
+				GeometryEncoder encoder = layer.getGeometryEncoder();
+				if (encoder instanceof Configurable) {
+					((Configurable) encoder).setConfiguration(encoderConfig);
+					layer.getLayerNode().setProperty(PROP_GEOMENCODER_CONFIG, encoderConfig);
+				} else {
+					System.out.println("Warning: encoder configuration '" + encoderConfig
+							+ "' passed to non-configurable encoder: " + geometryEncoderClass);
+				}
+			}
+			if (crs != null && layer instanceof EditableLayer) {
+				((EditableLayer) layer).setCoordinateReferenceSystem(crs);
+			}
+            tx.success();
+            return layer;
+        } finally {
+            tx.close();
+        }
+	}
+
+    public void deleteLayer(String name, Listener monitor) {
+        Layer layer = getLayer(name);
+        if (layer == null)
+            throw new SpatialDatabaseException("Layer " + name + " does not exist");
+
+        try (Transaction tx = database.beginTx()) {
+            layer.delete(monitor);
+            tx.success();
+        }
+    }
+	
+	public GraphDatabaseService getDatabase() {
+		return database;
+	}
+	
+	
+	// Attributes
+	
+	private GraphDatabaseService database;
+
+	@SuppressWarnings("unchecked")
+	public static int convertGeometryNameToType(String geometryName) {
+		if(geometryName == null) return GTYPE_GEOMETRY;
+		try {
+			return convertJtsClassToGeometryType((Class<? extends Geometry>) Class.forName("com.vividsolutions.jts.geom."
+					+ geometryName));
+		} catch (ClassNotFoundException e) {
+			System.err.println("Unrecognized geometry '" + geometryName + "': " + e);
+			return GTYPE_GEOMETRY;
+		}
+	}
+
+	public static String convertGeometryTypeToName(Integer geometryType) {
+		return convertGeometryTypeToJtsClass(geometryType).getName().replace("com.vividsolutions.jts.geom.", "");
+	}
+
+	public static Class<? extends Geometry> convertGeometryTypeToJtsClass(Integer geometryType) {
+		switch (geometryType) {
+			case GTYPE_POINT: return Point.class;
+			case GTYPE_LINESTRING: return LineString.class; 
+			case GTYPE_POLYGON: return Polygon.class;
+			case GTYPE_MULTIPOINT: return MultiPoint.class;
+			case GTYPE_MULTILINESTRING: return MultiLineString.class;
+			case GTYPE_MULTIPOLYGON: return MultiPolygon.class;
+			default: return Geometry.class;
+		}
+	}
+
+	public static int convertJtsClassToGeometryType(Class<? extends Geometry> jtsClass) {
+		if (jtsClass.equals(Point.class)) {
+			return GTYPE_POINT;
+		} else if (jtsClass.equals(LineString.class)) {
+			return GTYPE_LINESTRING;
+		} else if (jtsClass.equals(Polygon.class)) {
+			return GTYPE_POLYGON;
+		} else if (jtsClass.equals(MultiPoint.class)) {
+			return GTYPE_MULTIPOINT;
+		} else if (jtsClass.equals(MultiLineString.class)) {
+			return GTYPE_MULTILINESTRING;
+		} else if (jtsClass.equals(MultiPolygon.class)) {
+			return GTYPE_MULTIPOLYGON;
+		} else {
+			return GTYPE_GEOMETRY;
+		}
+	}
+
+	/**
+	 * Create a new layer from the results of a previous query. This actually
+	 * copies the resulting geometries and their attributes into entirely new
+	 * geometries using WKBGeometryEncoder. This means it is independent of the
+	 * format of the original data. As a consequence it will have lost any
+	 * domain specific capabilities of the original graph, if any. Use it only
+	 * if you want a copy of the geometries themselves, and nothing more. One
+	 * common use case would be to create a temporary layer of the results of a
+	 * query than you wish to now export to a format that only supports
+	 * geometries, like Shapefile, or the PNG images produced by the
+	 * ImageExporter.
+	 * 
+	 * @param layerName
+	 * @param results
+	 * @return new Layer with copy of all geometries
+	 */
+	public Layer createResultsLayer(String layerName, List<SpatialDatabaseRecord> results) {
+		EditableLayer layer = (EditableLayer) createWKBLayer(layerName);
+		for (SpatialDatabaseRecord record : results) {
+			layer.add(record.getGeometry());
+		}
+		return layer;
+	}
+
+
+    /**
+     * Support mapping a String (ex: 'SimplePoint') to the respective GeometryEncoder and Layer classes
+     * to allow for more streamlined method for creating Layers
+     * This was added to help support Spatial Cypher project.
+     */
+    static class RegisteredLayerType {
+        String typeName;
+        Class< ? extends GeometryEncoder> geometryEncoder;
+        Class< ? extends Layer> layerClass;
+        String defaultConfig;
+        org.geotools.referencing.crs.AbstractCRS crs;
+
+        public RegisteredLayerType(String typeName, Class<? extends GeometryEncoder> geometryEncoder,
+                                   Class<? extends Layer> layerClass, org.geotools.referencing.crs.AbstractCRS crs, String defaultConfig) {
+            this.typeName = typeName;
+            this.geometryEncoder = geometryEncoder;
+            this.layerClass = layerClass;
+            this.crs = crs;
+            this.defaultConfig = defaultConfig;
+        }
+    }
+
+
+    static HashMap<String, RegisteredLayerType> registeredLayerTypes = new HashMap<String, RegisteredLayerType>();
+    static {
+        registeredLayerTypes.put("SimplePoint", new RegisteredLayerType("SimplePoint", SimplePointEncoder.class,
+                EditableLayerImpl.class, org.geotools.referencing.crs.DefaultGeographicCRS.WGS84, "lon:lat"));
+        registeredLayerTypes.put("WKT", new RegisteredLayerType("WKT", WKTGeometryEncoder.class, EditableLayerImpl.class,
+                DefaultGeographicCRS.WGS84, "geom"));
+
+    }
+
+    /**
+     *
+     * @param name
+     * @param type
+     * @param config
+     * @return
+     */
+    public Layer getOrCreateRegisteredTypeLayer(String name, String type, String config){
+        RegisteredLayerType registeredLayerType = registeredLayerTypes.get(type);
+        return getOrCreateRegisteredTypeLayer(name, registeredLayerType, config);
+    }
+
+    /**
+     *
+     * @param name
+     * @param registeredLayerType
+     * @param config
+     * @return
+     */
+    public Layer getOrCreateRegisteredTypeLayer(String name, RegisteredLayerType registeredLayerType, String config) {
+        return getOrCreateLayer(name, registeredLayerType.geometryEncoder, registeredLayerType.layerClass,
+                (config == null) ? registeredLayerType.defaultConfig : config);
+    }
+
+}