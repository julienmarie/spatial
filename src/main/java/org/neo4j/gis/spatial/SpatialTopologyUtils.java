--- conflicted
+++ resolved
@@ -137,83 +137,6 @@
 		return results;
 	}
 
-<<<<<<< HEAD
-    /**
-     * Create a Point located at the specified 'measure' distance along a
-     * Geometry. This is achieved through using the JTS
-     * LengthIndexedLine.extractPoint(measure) method for finding the
-     * coordinates at the specified measure along the geometry. It is equivalent
-     * to Oracle's SDO_LRS.LOCATE_PT.
-     *
-     * @param layer    Layer the geometry is contained by, and is used to access the
-     *                 GeometryFactory for creating the Point
-     * @param geometry Geometry to measure
-     * @param measure  the distance along the geometry
-     * @return Point at 'measure' distance along the geometry
-     * @see <a href="http://download.oracle.com/docs/cd/B13789_01/appdev.101/b10826/sdo_lrs_ref.htm#i85478">SDO_LRS.LOCATE_PT</a>
-     * @see <a href="https://locationtech.github.io/jts/javadoc/org/locationtech/jts/linearref/LengthIndexedLine.html">LengthIndexedLine</a>
-     */
-    public static Point locatePoint(Layer layer, Geometry geometry, double measure) {
-        return layer.getGeometryFactory().createPoint(locatePoint(geometry, measure));
-    }
-
-    /**
-     * Find the coordinate at the specified 'measure' distance along a
-     * Geometry. This is achieved through using the JTS
-     * LengthIndexedLine.extractPoint(measure) method for finding the
-     * coordinates at the specified measure along the geometry. It is equivalent
-     * to Oracle's SDO_LRS.LOCATE_PT.
-     *
-     * @param geometry Geometry to measure
-     * @param measure  the distance along the geometry
-     * @return Coordinate at 'measure' distance along the geometry
-     * @see <a href="http://download.oracle.com/docs/cd/B13789_01/appdev.101/b10826/sdo_lrs_ref.htm#i85478">SDO_LRS.LOCATE_PT</a>
-     * @see <a href="https://locationtech.github.io/jts/javadoc/org/locationtech/jts/linearref/LengthIndexedLine.html">LengthIndexedLine</a>
-     */
-    public static Coordinate locatePoint(Geometry geometry, double measure) {
-        return new LengthIndexedLine(geometry).extractPoint(measure);
-    }
-
-    /**
-     * Create a Point located at the specified 'measure' distance along a
-     * Geometry, and offset to the left of the Geometry by the specified offset
-     * distance. This is achieved through using the JTS
-     * LengthIndexedLine.extractPoint(measure) method for finding the
-     * coordinates at the specified measure along the geometry. It is equivalent
-     * to Oracle's SDO_LRS.LOCATE_PT.
-     *
-     * @param layer    Layer the geometry is contained by, and is used to access the
-     *                 GeometryFactory for creating the Point
-     * @param geometry Geometry to measure
-     * @param measure  the distance along the geometry
-     * @param offset   the distance offset to the left (or right for negative numbers)
-     * @return Point at 'measure' distance along the geometry, and offset
-     * @see <a href="http://download.oracle.com/docs/cd/B13789_01/appdev.101/b10826/sdo_lrs_ref.htm#i85478">SDO_LRS.LOCATE_PT</a>
-     * @see <a href="https://locationtech.github.io/jts/javadoc/org/locationtech/jts/linearref/LengthIndexedLine.html">LengthIndexedLine</a>
-     */
-    public static Point locatePoint(Layer layer, Geometry geometry, double measure, double offset) {
-        return layer.getGeometryFactory().createPoint(locatePoint(geometry, measure, offset));
-    }
-
-    /**
-     * Find the coordinate located at the specified 'measure' distance along a
-     * Geometry, and offset to the left of the Geometry by the specified offset
-     * distance. This is achieved through using the JTS
-     * LengthIndexedLine.extractPoint(measure) method for finding the
-     * coordinates at the specified measure along the geometry. It is equivalent
-     * to Oracle's SDO_LRS.LOCATE_PT.
-     *
-     * @param geometry Geometry to measure
-     * @param measure  the distance along the geometry
-     * @param offset   the distance offset to the left (or right for negative numbers)
-     * @return Point at 'measure' distance along the geometry, and offset
-     * @see <a href="http://download.oracle.com/docs/cd/B13789_01/appdev.101/b10826/sdo_lrs_ref.htm#i85478">SDO_LRS.LOCATE_PT</a>
-     * @see <a href="https://locationtech.github.io/jts/javadoc/org/locationtech/jts/linearref/LengthIndexedLine.html">LengthIndexedLine</a>
-     */
-    public static Coordinate locatePoint(Geometry geometry, double measure, double offset) {
-        return new LengthIndexedLine(geometry).extractPoint(measure, offset);
-    }
-=======
 	/**
 	 * Create a Point located at the specified 'measure' distance along a
 	 * Geometry. This is achieved through using the JTS
@@ -229,7 +152,7 @@
 	 * @see <a
 	 * href="https://download.oracle.com/docs/cd/B13789_01/appdev.101/b10826/sdo_lrs_ref.htm#i85478">SDO_LRS.LOCATE_PT</a>
 	 * @see <a
-	 * href="https://www.vividsolutions.com/jts/javadoc/com/vividsolutions/jts/linearref/LengthIndexedLine.html">LengthIndexedLine</a>
+	 * href="https://locationtech.github.io/jts/javadoc/org/locationtech/jts/linearref/LengthIndexedLine.html">LengthIndexedLine</a>
 	 */
 	public static Point locatePoint(Layer layer, Geometry geometry, double measure) {
 		return layer.getGeometryFactory().createPoint(locatePoint(geometry, measure));
@@ -248,7 +171,7 @@
 	 * @see <a
 	 * href="https://download.oracle.com/docs/cd/B13789_01/appdev.101/b10826/sdo_lrs_ref.htm#i85478">SDO_LRS.LOCATE_PT</a>
 	 * @see <a
-	 * href="https://www.vividsolutions.com/jts/javadoc/com/vividsolutions/jts/linearref/LengthIndexedLine.html">LengthIndexedLine</a>
+	 * href="https://locationtech.github.io/jts/javadoc/org/locationtech/jts/linearref/LengthIndexedLine.html">LengthIndexedLine</a>
 	 */
 	public static Coordinate locatePoint(Geometry geometry, double measure) {
 		return new LengthIndexedLine(geometry).extractPoint(measure);
@@ -271,7 +194,7 @@
 	 * @see <a
 	 * href="https://download.oracle.com/docs/cd/B13789_01/appdev.101/b10826/sdo_lrs_ref.htm#i85478">SDO_LRS.LOCATE_PT</a>
 	 * @see <a
-	 * href="https://www.vividsolutions.com/jts/javadoc/com/vividsolutions/jts/linearref/LengthIndexedLine.html">LengthIndexedLine</a>
+	 * href="https://locationtech.github.io/jts/javadoc/org/locationtech/jts/linearref/LengthIndexedLine.html">LengthIndexedLine</a>
 	 */
 	public static Point locatePoint(Layer layer, Geometry geometry, double measure, double offset) {
 		return layer.getGeometryFactory().createPoint(locatePoint(geometry, measure, offset));
@@ -292,12 +215,11 @@
 	 * @see <a
 	 * href="https://download.oracle.com/docs/cd/B13789_01/appdev.101/b10826/sdo_lrs_ref.htm#i85478">SDO_LRS.LOCATE_PT</a>
 	 * @see <a
-	 * href="https://www.vividsolutions.com/jts/javadoc/com/vividsolutions/jts/linearref/LengthIndexedLine.html">LengthIndexedLine</a>
+	 * href="https://locationtech.github.io/jts/javadoc/org/locationtech/jts/linearref/LengthIndexedLine.html">LengthIndexedLine</a>
 	 */
 	public static Coordinate locatePoint(Geometry geometry, double measure, double offset) {
 		return new LengthIndexedLine(geometry).extractPoint(measure, offset);
 	}
->>>>>>> 25b5b00b
 
 	/**
 	 * Adjust the size and position of a ReferencedEnvelope using fractions of
