<?xml version="1.0" encoding="UTF-8"?>
<project xmlns="http://maven.apache.org/POM/4.0.0" xmlns:xsi="http://www.w3.org/2001/XMLSchema-instance" xsi:schemaLocation="http://maven.apache.org/POM/4.0.0 http://maven.apache.org/maven-v4_0_0.xsd">
    <properties>
<<<<<<< HEAD
        <neo4j.version>3.5.2</neo4j.version>
=======
        <neo4j.version>3.4.12</neo4j.version>
>>>>>>> 415f3950
        <neo4j.java.version>1.8</neo4j.java.version>
        <maven-compiler-plugin.version>3.1</maven-compiler-plugin.version>
        <maven-gpg-plugin.version>1.4</maven-gpg-plugin.version>
        <maven-resources-plugin.version>2.6</maven-resources-plugin.version>
        <maven-assembly-plugin.version>2.5.4</maven-assembly-plugin.version>
        <skinGroupId>org.neo4j.maven.skins</skinGroupId>
        <skinArtifactId>default-skin</skinArtifactId>
        <skinVersion>2</skinVersion>
        <geotools.version>14.4</geotools.version>
        <spatial.test.osm.version>20100819</spatial.test.osm.version>
        <spatial.test.shp.version>20100819</spatial.test.shp.version>
        <bundle.namespace>org.neo4j.gis</bundle.namespace>
        <project.build.sourceEncoding>UTF-8</project.build.sourceEncoding>
        <github.global.server>github</github.global.server>
    </properties>

    <modelVersion>4.0.0</modelVersion>
    <artifactId>neo4j-spatial</artifactId>
    <groupId>org.neo4j</groupId>
<<<<<<< HEAD
    <version>0.26.1-neo4j-3.5.2</version>
=======
    <version>0.26.2-neo4j-3.4.12</version>
>>>>>>> 415f3950
    <name>Neo4j - Spatial Components</name>
    <description>Spatial utilities and components for Neo4j</description>
    <url>http://components.neo4j.org/${project.artifactId}/${project.version}</url>
    <inceptionYear>2010</inceptionYear>
    <packaging>jar</packaging>
    <scm>
        <url>http://github.com/neo4j/spatial/</url>
        <connection>scm:git:git://github.com/neo4j/spatial.git</connection>
        <developerConnection>scm:git:git@github.com:neo4j/spatial.git</developerConnection>
      <tag>HEAD</tag>
  </scm>
    <build>
        <plugins>
            <plugin>
                <groupId>org.apache.maven.plugins</groupId>
                <artifactId>maven-compiler-plugin</artifactId>
                <version>${maven-compiler-plugin.version}</version>
                <configuration>
                    <source>1.8</source>
                    <target>1.8</target>
                    <compilerArgs>
                        <arg>-AIgnoreContextWarnings</arg>
                        <arg>-AGeneratedDocumentationPath=target/generated-documentation</arg>
                        <arg>-ADocumentation.FieldDelimiter=¦</arg>
                        <arg>-ADocumentation.ExportedHeaders=qualified name¦description¦signature</arg>
                        <arg>-ADocumentation.QuotedFields=false</arg>
                        <arg>-ADocumentation.DelimitedFirstField=true</arg>
                        <arg>-ADocumentation.ExportGrouping=PACKAGE</arg>
                    </compilerArgs>
                </configuration>
            </plugin>
            <plugin>
                <groupId>org.apache.maven.plugins</groupId>
                <artifactId>maven-gpg-plugin</artifactId>
                <version>${maven-gpg-plugin.version}</version>
                <configuration>
                    <skip>true</skip>
                </configuration>
            </plugin>
            <plugin>
                <groupId>org.apache.maven.plugins</groupId>
                <artifactId>maven-resources-plugin</artifactId>
                <version>${maven-resources-plugin.version}</version>
                <executions>
                    <execution>
                        <id>copy-resources</id>
                        <!-- here the phase you need -->
                        <phase>package</phase>
                        <goals>
                            <goal>copy-resources</goal>
                        </goals>
                        <configuration>
                            <outputDirectory>${basedir}/target/filtered-test-sources</outputDirectory>
                            <resources>
                                <resource>
                                    <directory>${basedir}/target/filtered-test-sources</directory>
                                    <filtering>true</filtering>
                                </resource>
                            </resources>
                        </configuration>
                    </execution>
                    <execution>
                        <id>copy-docs</id>
                        <!-- here the phase you need -->
                        <phase>package</phase>
                        <goals>
                            <goal>copy-resources</goal>
                        </goals>
                        <configuration>
                            <outputDirectory>${basedir}/target/docs</outputDirectory>
                            <resources>
                                <resource>
                                    <directory>${basedir}/src/docs</directory>
                                    <filtering>true</filtering>
                                </resource>
                            </resources>
                        </configuration>
                    </execution>
                </executions>
            </plugin>
            <plugin>
                <artifactId>maven-dependency-plugin</artifactId>
                <executions>
                    <execution>
                        <id>copy-dependencies</id>
                        <phase>process-resources</phase>
                        <goals>
                            <goal>copy-dependencies</goal>
                        </goals>
                        <configuration>
                            <excludeScope>provided</excludeScope>
                        </configuration>
                    </execution>
                    <execution>
                        <id>get-test-data</id>
                        <goals>
                            <goal>unpack-dependencies</goal>
                        </goals>
                        <configuration>
                            <outputDirectory>${project.build.directory}</outputDirectory>
                            <includeGroupIds>org.neo4j.spatial</includeGroupIds>
                        </configuration>
                    </execution>
                </executions>
            </plugin>
            <plugin>
                <artifactId>maven-assembly-plugin</artifactId>
                <version>${maven-assembly-plugin.version}</version>
                <configuration>
                    <descriptors>
                        <descriptor>src/main/assembly/server-plugin.xml</descriptor>
                    </descriptors>
                </configuration>
                <executions>
                    <execution>
                        <id>make-assembly</id>
                        <!-- this is used for inheritance merges -->
                        <phase>package</phase>
                        <!-- bind to the packaging phase -->
                        <goals>
                            <goal>single</goal>
                        </goals>
                    </execution>
                </executions>
            </plugin>
            <plugin>
                <artifactId>maven-surefire-plugin</artifactId>
                <version>2.18.1</version>
                <configuration>
                    <threadCount>1</threadCount>
                    <forkCount>1</forkCount>
                    <reuseForks>false</reuseForks>
                    <argLine>-server -Xms1024m -Xmx2048m</argLine>
                </configuration>
            </plugin>
			    <plugin>
			        <groupId>org.asciidoctor</groupId>
			        <artifactId>asciidoctor-maven-plugin</artifactId>
			        <version>1.5.3</version>
	    			<executions>
		        		<execution>
        		            <id>generate-docs</id>
        		            <phase>package</phase>
        		            <goals>
        		                <goal>process-asciidoc</goal>
        		            </goals>
		                </execution>
         		    </executions>
                    <configuration>
                        <backend>html5</backend>
						<!--preserveDirectories>true</preserveDirectories-->
						<imagesDir>images</imagesDir>
                    	<sourceDirectory>${basedir}/target/docs</sourceDirectory>
						<sourceDocumentName>index.adoc</sourceDocumentName>
						<outputDirectory>${basedir}/docs</outputDirectory>
						<attributes>
							<neo4j-version>${project.version}</neo4j-version>
						</attributes>
			            <requires>
    						<require>asciidoctor-diagram</require>
						</requires>
						<resources>
	        				<resource>
                	            <!-- (Mandatory) Directory to copy from. Paths are relative to maven's ${baseDir} -->
                	            <directory>target/docs</directory>
                	            <excludes>
                	                <exclude>**/*.txt</exclude>
                	                <exclude>**/*.xml</exclude>
                	                <exclude>conf</exclude>
                	                <exclude>dev</exclude>
                	                <exclude>examples</exclude>
                	                <exclude>manual.*</exclude>
                	                <exclude>docinfo.html</exclude>
                	            </excludes>
                	            <!-- (Optional) If not set, includes all files but default exceptions mentioned -->
                	            <includes>
                	                <include>**/*.html</include>
                	                <include>**/*.png</include>
                	                <include>**/*.jpg</include>
                	                <include>**/*.gif</include>
                	            </includes>
                	        </resource>
						</resources>
	                <source-highlighter>coderay</source-highlighter>
	                <coderay-css>style</coderay-css>
	                    <requires>
                           <require>asciidoctor-diagram</require>
                        </requires>
                    </configuration>
                    <dependencies>
                    <dependency>
                        <groupId>org.asciidoctor</groupId>
                        <artifactId>asciidoctorj-diagram</artifactId>
                        <version>1.3.1</version>
                    </dependency>
                    </dependencies>
			    </plugin>
        </plugins>
    </build>
    <developers>
        <developer>
            <id>craigtaverner</id>
            <name>Craig Taverner</name>
            <email>craig [at] amanzi.com</email>
            <timezone>+1</timezone>
            <roles>
                <role>Developer</role>
            </roles>
        </developer>
        <developer>
            <id>svzdvd</id>
            <name>Davide Savazzi</name>
            <email>davide [at] davidesavazzi.net</email>
            <timezone>+1</timezone>
            <roles>
                <role>Developer</role>
            </roles>
        </developer>
        <developer>
            <id>peterneubauer</id>
            <name>Peter Neubauer</name>
            <email>peter [at] neotechnology.com</email>
            <timezone>+1</timezone>
            <roles>
                <role>Developer</role>
            </roles>
        </developer>
    </developers>
    <licenses>
        <license>
            <name>GNU General Public License, Version 3</name>
            <url>http://www.gnu.org/licenses/gpl-3.0-standalone.html</url>
            <comments>The software ("Software") developed and owned by Network Engine for
                Objects in Lund AB (referred to in this notice as "Neo Technology") is
                licensed under the GNU GENERAL PUBLIC LICENSE Version 3 to all third
                parties and that license is included below.

                However, if you have executed an End User Software License and Services
                Agreement or an OEM Software License and Support Services Agreement, or
                another commercial license agreement with Neo Technology or one of its
                affiliates (each, a "Commercial Agreement"), the terms of the license in
                such Commercial Agreement will supersede the GNU GENERAL PUBLIC LICENSE
                Version 3 and you may use the Software solely pursuant to the terms of
                the relevant Commercial Agreement.
            </comments>
        </license>
    </licenses>
    <dependencies>
        <dependency>
            <groupId>org.neo4j</groupId>
            <artifactId>neo4j</artifactId>
            <version>${neo4j.version}</version>
            <scope>provided</scope>
        </dependency>
        <dependency>
            <groupId>org.neo4j</groupId>
            <artifactId>server-api</artifactId>
            <version>${neo4j.version}</version>
            <scope>provided</scope>
        </dependency>
        <dependency>
            <groupId>org.neo4j</groupId>
            <artifactId>neo4j-spatial-index</artifactId>
            <version>${neo4j.version}</version>
            <scope>provided</scope>
        </dependency>
        <dependency>
            <groupId>org.neo4j</groupId>
            <artifactId>neo4j-io</artifactId>
            <version>${neo4j.version}</version>
            <type>test-jar</type>
            <scope>provided</scope>
        </dependency>
        <dependency>
            <groupId>org.neo4j</groupId>
            <artifactId>neo4j-common</artifactId>
            <version>${neo4j.version}</version>
            <type>test-jar</type>
            <scope>provided</scope>
        </dependency>
        <dependency>
            <groupId>org.neo4j</groupId>
            <artifactId>neo4j-kernel</artifactId>
            <version>${neo4j.version}</version>
            <type>test-jar</type>
            <scope>provided</scope>
        </dependency>
        <dependency>
            <groupId>org.neo4j.app</groupId>
            <artifactId>neo4j-server</artifactId>
            <version>${neo4j.version}</version>
            <scope>provided</scope>
        </dependency>
        <dependency>
            <groupId>org.neo4j.app</groupId>
            <artifactId>neo4j-server</artifactId>
            <version>${neo4j.version}</version>
            <type>test-jar</type>
            <scope>test</scope>
        </dependency>
        <dependency>
            <groupId>com.google.code.gson</groupId>
            <artifactId>gson</artifactId>
            <version>2.2.4</version>
            <scope>test</scope>
        </dependency>
        <dependency>
            <groupId>com.sun.jersey</groupId>
            <artifactId>jersey-client</artifactId>
            <version>1.18.1</version>
            <scope>provided</scope>
        </dependency>
        <dependency>
            <groupId>com.sun.jersey</groupId>
            <artifactId>jersey-server</artifactId>
            <version>1.18.1</version>
            <scope>provided</scope>
        </dependency>
        <dependency>
            <groupId>org.neo4j</groupId>
            <artifactId>neo4j-graphviz</artifactId>
            <version>3.1.1</version>
            <scope>test</scope>
        </dependency>
        <dependency>
            <groupId>org.neo4j</groupId>
            <artifactId>neo4j-lucene-index</artifactId>
            <version>${neo4j.version}</version>
            <scope>provided</scope>
        </dependency>

        <!-- The JUnit-Hamcrest-Mockito combo -->
        <dependency>
            <groupId>junit</groupId>
            <artifactId>junit</artifactId>
            <version>4.12</version>
            <scope>test</scope>
        </dependency>
        <dependency>
            <groupId>org.hamcrest</groupId>
            <artifactId>hamcrest-core</artifactId>
            <version>1.3</version>
            <scope>test</scope>
        </dependency>
        <dependency>
            <groupId>org.hamcrest</groupId>
            <artifactId>hamcrest-library</artifactId>
            <version>1.3</version>
            <scope>test</scope>
        </dependency>
        <dependency>
            <groupId>org.mockito</groupId>
            <artifactId>mockito-core</artifactId>
            <version>1.10.19</version>
            <scope>test</scope>
        </dependency>

        <dependency>
            <groupId>org.neo4j.spatial</groupId>
            <artifactId>osm-test-data</artifactId>
            <version>${spatial.test.osm.version}</version>
            <scope>test</scope>
        </dependency>
        <dependency>
            <groupId>org.neo4j.spatial</groupId>
            <artifactId>shp-test-data</artifactId>
            <version>${spatial.test.shp.version}</version>
            <scope>test</scope>
        </dependency>
        <dependency>
            <groupId>org.geotools</groupId>
            <artifactId>gt-main</artifactId>
            <version>${geotools.version}</version>
        </dependency>
        <dependency>
            <groupId>org.geotools</groupId>
            <artifactId>gt-shapefile</artifactId>
            <version>${geotools.version}</version>
        </dependency>
        <dependency>
            <groupId>org.geotools</groupId>
            <artifactId>gt-process</artifactId>
            <version>${geotools.version}</version>
        </dependency>
        <dependency>
            <groupId>org.geotools</groupId>
            <artifactId>gt-geojson</artifactId>
            <version>${geotools.version}</version>
            <scope>provided</scope>
        </dependency>
        <dependency>
            <groupId>org.geotools.xsd</groupId>
            <artifactId>gt-xsd-kml</artifactId>
            <version>${geotools.version}</version>
            <scope>provided</scope>
            <exclusions>
                <exclusion>
                    <groupId>picocontainer</groupId>
                    <artifactId>picocontainer</artifactId>
                </exclusion>
            </exclusions>
        </dependency>
        <dependency>
            <groupId>org.geotools</groupId>
            <artifactId>gt-render</artifactId>
            <version>${geotools.version}</version>
            <exclusions>
                <exclusion>
                    <groupId>it.geosolutions.imageio-ext</groupId>
                    <artifactId>imageio-ext-tiff</artifactId>
                </exclusion>
            </exclusions>
        </dependency>
        <dependency>
            <groupId>log4j</groupId>
            <artifactId>log4j</artifactId>
            <type>jar</type>
            <version>1.2.17</version>
            <scope>provided</scope>
        </dependency>
        <dependency>
            <groupId>com.googlecode.json-simple</groupId>
            <artifactId>json-simple</artifactId>
            <version>1.1</version>
            <type>jar</type>
        </dependency>
        <dependency>
            <groupId>net.biville.florent</groupId>
            <artifactId>neo4j-sproc-compiler</artifactId>
            <version>1.2</version>
            <scope>provided</scope>
            <optional>true</optional>
        </dependency>
        <dependency>
            <groupId>org.apache.lucene</groupId>
            <artifactId>lucene-spatial</artifactId>
            <version>5.5.0</version>
            <type>jar</type>
        </dependency>
        <dependency>
            <groupId>org.neo4j.community</groupId>
            <artifactId>it-test-support</artifactId>
            <version>${neo4j.version}</version>
            <scope>test</scope>
        </dependency>
    </dependencies>
    <repositories>
        <repository>
            <id>osgeo</id>
            <name>Open Source Geospatial Foundation Repository</name>
            <url>http://download.osgeo.org/webdav/geotools/</url>
        </repository>
        <repository>
            <id>java.net</id>
            <name>Java.net repo</name>
            <url>https://maven.java.net/service/local/repositories/releases/content/</url>
        </repository>
        <repository>
            <snapshots>
                <enabled>true</enabled>
            </snapshots>
            <id>boundlessgeo</id>
            <name>BoundlessGeo Maven Repository</name>
            <url>http://repo.boundlessgeo.com</url>
        </repository>
        <repository>
            <id>neo4j-snapshot-repository</id>
            <name>Maven 2 snapshot repository for Neo4j</name>
            <url>http://m2.neo4j.org/content/repositories/snapshots</url>
            <snapshots>
                <enabled>true</enabled>
            </snapshots>
            <releases>
                <enabled>false</enabled>
            </releases>
        </repository>
        <repository>
            <id>neo4j-release-repository</id>
            <name>Maven 2 release repository for Neo4j</name>
            <url>http://m2.neo4j.org/content/repositories/releases</url>
            <snapshots>
                <enabled>false</enabled>
            </snapshots>
            <releases>
                <enabled>true</enabled>
            </releases>
        </repository>
    </repositories>
    <profiles>
        <profile>
            <id>neo-docs-build</id>
            <activation>
                <activeByDefault>false</activeByDefault>
                <property>
                    <name>docsBuild</name>
                </property>
            </activation>
            <dependencies>
                <dependency>
                    <groupId>org.neo4j.build.plugins</groupId>
                    <artifactId>neo4j-doctools</artifactId>
                    <version>14</version>
                    <scope>provided</scope>
                </dependency>
            </dependencies>
            <build>
                <plugins>
                    <plugin>
                        <artifactId>maven-dependency-plugin</artifactId>
                        <executions>
                            <execution>
                                <id>unpack-doctools</id>
                                <phase>generate-sources</phase>
                                <goals>
                                    <goal>unpack-dependencies</goal>
                                </goals>
                                <configuration>
                                    <type>jar</type>
                                    <includeArtifactIds>neo4j-doctools</includeArtifactIds>
                                    <outputDirectory>${docs.tools}</outputDirectory>
                                </configuration>
                            </execution>
                        </executions>
                    </plugin>
                    <plugin>
                        <artifactId>maven-resources-plugin</artifactId>
                        <executions>
                            <execution>
                                <id>copy-docs</id>
                                <phase>process-resources</phase>
                                <goals>
                                    <goal>copy-resources</goal>
                                </goals>
                                <configuration>
                                    <outputDirectory>${project.build.directory}/docs</outputDirectory>
                                    <resources>
                                        <resource>
                                            <directory>src/docs</directory>
                                        </resource>
                                    </resources>
                                </configuration>
                            </execution>
                            <execution>
                                <id>copy-test-sources</id>
                                <phase>process-resources</phase>
                                <goals>
                                    <goal>copy-resources</goal>
                                </goals>
                                <configuration>
                                    <outputDirectory>
                                        ${project.build.directory}/test-sources/${project.artifactId}-test-sources-jar
                                    </outputDirectory>
                                    <resources>
                                        <resource>
                                            <directory>src/test/java</directory>
                                        </resource>
                                    </resources>
                                </configuration>
                            </execution>
                            <execution>
                                <id>copy-configuration</id>
                                <phase>process-resources</phase>
                                <goals>
                                    <goal>copy-resources</goal>
                                </goals>
                                <configuration>
                                    <outputDirectory>${project.build.directory}/conf</outputDirectory>
                                    <resources>
                                        <resource>
                                            <directory>src/docs/conf</directory>
                                        </resource>
                                    </resources>
                                </configuration>
                            </execution>

                            <execution>
                                <id>filter-asciidoc-files</id>
                                <phase>post-integration-test</phase>
                                <goals>
                                    <goal>copy-resources</goal>
                                </goals>
                                <configuration>
                                    <outputDirectory>${project.build.directory}/docs-filtered</outputDirectory>
                                    <resources>
                                        <resource>
                                            <directory>${project.build.directory}/docs</directory>
                                            <filtering>true</filtering>
                                        </resource>
                                    </resources>

                                </configuration>
                            </execution>
                            <execution>
                                <id>copy-filtered-asciidoc-files-back</id>
                                <phase>post-integration-test</phase>
                                <goals>
                                    <goal>copy-resources</goal>
                                </goals>
                                <configuration>
                                    <outputDirectory>${project.build.directory}/docs</outputDirectory>
                                    <resources>
                                        <resource>
                                            <directory>${project.build.directory}/docs-filtered</directory>
                                            <filtering>false</filtering>
                                        </resource>
                                    </resources>

                                </configuration>
                            </execution>
                            <execution>
                                <id>copy-generated-files</id>
                                <phase>post-integration-test</phase>
                                <goals>
                                    <goal>copy-resources</goal>
                                </goals>
                                <configuration>
                                    <outputDirectory>${project.build.directory}/src/dev</outputDirectory>
                                    <resources>
                                        <resource>
                                            <directory>${project.build.directory}/docs</directory>
                                        </resource>
                                    </resources>
                                </configuration>
                            </execution>
                        </executions>
                    </plugin>
                </plugins>
            </build>
            <properties>
                <docs.tools>${project.build.directory}/tools</docs.tools>
                <attach-docs-phase>none</attach-docs-phase>
            </properties>
        </profile>
        <profile>
            <id>test-default</id>
            <activation>
                <property>
                    <name>env</name>
                    <value>default</value>
                </property>
            </activation>
            <properties>
                <spatial.test.mode>default</spatial.test.mode>
            </properties>
        </profile>
        <profile>
            <id>test-short</id>
            <activation>
                <property>
                    <name>env</name>
                    <value>short</value>
                </property>
            </activation>
            <properties>
                <spatial.test.mode>short</spatial.test.mode>
            </properties>
        </profile>
        <profile>
            <id>test-dev</id>
            <activation>
                <property>
                    <name>env</name>
                    <value>dev</value>
                </property>
            </activation>
            <properties>
                <spatial.test.mode>dev</spatial.test.mode>
            </properties>
        </profile>
        <profile>
            <id>test-long</id>
            <activation>
                <property>
                    <name>env</name>
                    <value>long</value>
                </property>
            </activation>
            <properties>
                <spatial.test.mode>long</spatial.test.mode>
            </properties>
        </profile>
    </profiles>
    <reporting>
        <plugins>
            <plugin>
                <artifactId>maven-javadoc-plugin</artifactId>
                <configuration>
                    <groups>
                        <group>
                            <title>GIS and Spatial</title>
                            <packages>org.neo4j.gis:org.neo4j.gis.*</packages>
                        </group>
                    </groups>
                </configuration>
            </plugin>
            <plugin>
                <groupId>org.apache.maven.plugins</groupId>
                <artifactId>maven-surefire-plugin</artifactId>
                <version>2.18.1</version>
                <configuration>
                    <argLine>-server -Xms512m -Xmx2G -XX:+UseConcMarkSweepGC -Djava.awt.headless=true</argLine>
                </configuration>
            </plugin>
        </plugins>
    </reporting>

    <distributionManagement>
        <repository>
            <id>repo</id>
            <url>https://raw.github.com/neo4j-contrib/m2/master/releases</url>
        </repository>
        <snapshotRepository>
            <id>snapshot-repo</id>
            <url>https://raw.github.com/neo4j-contrib/m2/master/snapshots</url>
        </snapshotRepository>
    </distributionManagement>

</project>
<|MERGE_RESOLUTION|>--- conflicted
+++ resolved
@@ -1,11 +1,7 @@
 <?xml version="1.0" encoding="UTF-8"?>
 <project xmlns="http://maven.apache.org/POM/4.0.0" xmlns:xsi="http://www.w3.org/2001/XMLSchema-instance" xsi:schemaLocation="http://maven.apache.org/POM/4.0.0 http://maven.apache.org/maven-v4_0_0.xsd">
     <properties>
-<<<<<<< HEAD
         <neo4j.version>3.5.2</neo4j.version>
-=======
-        <neo4j.version>3.4.12</neo4j.version>
->>>>>>> 415f3950
         <neo4j.java.version>1.8</neo4j.java.version>
         <maven-compiler-plugin.version>3.1</maven-compiler-plugin.version>
         <maven-gpg-plugin.version>1.4</maven-gpg-plugin.version>
@@ -25,11 +21,7 @@
     <modelVersion>4.0.0</modelVersion>
     <artifactId>neo4j-spatial</artifactId>
     <groupId>org.neo4j</groupId>
-<<<<<<< HEAD
-    <version>0.26.1-neo4j-3.5.2</version>
-=======
-    <version>0.26.2-neo4j-3.4.12</version>
->>>>>>> 415f3950
+    <version>0.26.2-neo4j-3.5.2</version>
     <name>Neo4j - Spatial Components</name>
     <description>Spatial utilities and components for Neo4j</description>
     <url>http://components.neo4j.org/${project.artifactId}/${project.version}</url>
